/*
 * vim:expandtab:shiftwidth=8:tabstop=8:
 *
 * Copyright CEA/DAM/DIF  (2008)
 * contributeur : Philippe DENIEL   philippe.deniel@cea.fr
 *                Thomas LEIBOVICI  thomas.leibovici@cea.fr
 *
 *
 * This program is free software; you can redistribute it and/or
 * modify it under the terms of the GNU Lesser General Public
 * License as published by the Free Software Foundation; either
 * version 3 of the License, or (at your option) any later version.
 *
 * This program is distributed in the hope that it will be useful,
 * but WITHOUT ANY WARRANTY; without even the implied warranty of
 * MERCHANTABILITY or FITNESS FOR A PARTICULAR PURPOSE.  See the GNU
 * Lesser General Public License for more details.
 *
 * You should have received a copy of the GNU Lesser General Public
 * License along with this library; if not, write to the Free Software
 * Foundation, Inc., 51 Franklin Street, Fifth Floor, Boston, MA
 * 02110-1301 USA
 *
 * ---------------------------------------
 */

/**
 * \file    nfs_worker_thread.c
 * \author  $Author$
 * \date    $Date$
 * \version $Revision$
 * \brief   The file that contain the 'worker_thread' routine for the nfsd.
 *
 * nfs_worker_thread.c : The file that contain the 'worker_thread' routine for the nfsd (and all
 * the related stuff).
 *
 *
 */
#ifdef HAVE_CONFIG_H
#include "config.h"
#endif

#ifdef _SOLARIS
#include "solaris_port.h"
#endif

#include <assert.h>
#include <stdio.h>
#include <stdbool.h>
#include <string.h>
#include <pthread.h>
#include <fcntl.h>
#include <sys/file.h>           /* for having FNDELAY */
#include <sys/signal.h>
#include <poll.h>
#include "HashData.h"
#include "HashTable.h"
#include "log.h"
#include "ganesha_rpc.h"
#include "nfs23.h"
#include "nfs4.h"
#include "mount.h"
#include "nlm4.h"
#include "rquota.h"
#include "nfs_core.h"
#include "cache_inode.h"
#include "nfs_exports.h"
#include "nfs_creds.h"
#include "nfs_proto_functions.h"
#include "nfs_req_queue.h"
#include "nfs_dupreq.h"
#include "nfs_file_handle.h"
#include "nfs_stat.h"
#include "nfs_tcb.h"
#include "fridgethr.h"
#include "SemN.h"

extern nfs_worker_data_t *workers_data;
#ifdef SONAS
extern uint64_t rpc_out;
#endif

pool_t *request_pool;
pool_t *request_data_pool;
pool_t *dupreq_pool;
pool_t *ip_stats_pool;
pool_t *nfs_res_pool;

const nfs_function_desc_t invalid_funcdesc =
  {nfs_Null, nfs_Null_Free, (xdrproc_t) xdr_void, (xdrproc_t) xdr_void,
   "invalid_function", NOTHING_SPECIAL};

  const nfs_function_desc_t *INVALID_FUNCDESC = &invalid_funcdesc;

/* Static array : all the function pointer per nfs v2 functions */
const nfs_function_desc_t nfs2_func_desc[] = {
  {nfs_Null, nfs_Null_Free, (xdrproc_t) xdr_void,
   (xdrproc_t) xdr_void, "nfs_Null",
   NOTHING_SPECIAL},
  {nfs_Getattr, nfs_Getattr_Free, (xdrproc_t) xdr_fhandle2,
   (xdrproc_t) xdr_ATTR2res, "nfs_Getattr",
   NEEDS_CRED | NEEDS_EXPORT | SUPPORTS_GSS},
  {nfs_Setattr, nfs_Setattr_Free, (xdrproc_t) xdr_SETATTR2args,
   (xdrproc_t) xdr_ATTR2res, "nfs_Setattr",
   MAKES_WRITE | NEEDS_CRED | NEEDS_EXPORT | CAN_BE_DUP | SUPPORTS_GSS},
  {nfs2_Root, nfs2_Root_Free, (xdrproc_t) xdr_void,
   (xdrproc_t) xdr_void, "nfs2_Root",
   NOTHING_SPECIAL},
  {nfs_Lookup, nfs2_Lookup_Free, (xdrproc_t) xdr_diropargs2,
   (xdrproc_t) xdr_DIROP2res, "nfs_Lookup",
   NEEDS_CRED | NEEDS_EXPORT | SUPPORTS_GSS},
  {nfs_Readlink, nfs2_Readlink_Free, (xdrproc_t) xdr_fhandle2,
   (xdrproc_t) xdr_READLINK2res, "nfs_Readlink",
   NEEDS_CRED | NEEDS_EXPORT | SUPPORTS_GSS},
  {nfs_Read, nfs2_Read_Free, (xdrproc_t) xdr_READ2args,
   (xdrproc_t) xdr_READ2res, "nfs_Read",
   NEEDS_CRED | NEEDS_EXPORT | SUPPORTS_GSS | MAKES_IO},
  {nfs2_Writecache, nfs2_Writecache_Free, (xdrproc_t) xdr_void,
   (xdrproc_t) xdr_void, "nfs_Writecache",
   NOTHING_SPECIAL},
  {nfs_Write, nfs_Write_Free, (xdrproc_t) xdr_WRITE2args,
   (xdrproc_t) xdr_ATTR2res, "nfs_Write",
   MAKES_WRITE | NEEDS_CRED | NEEDS_EXPORT | CAN_BE_DUP | SUPPORTS_GSS | MAKES_IO},
  {nfs_Create, nfs_Create_Free, (xdrproc_t) xdr_CREATE2args,
   (xdrproc_t) xdr_DIROP2res, "nfs_Create",
   MAKES_WRITE | NEEDS_CRED | NEEDS_EXPORT | CAN_BE_DUP | SUPPORTS_GSS},
  {nfs_Remove, nfs_Remove_Free, (xdrproc_t) xdr_diropargs2,
   (xdrproc_t) xdr_nfsstat2, "nfs_Remove",
   MAKES_WRITE | NEEDS_CRED | NEEDS_EXPORT | CAN_BE_DUP | SUPPORTS_GSS},
  {nfs_Rename, nfs_Rename_Free, (xdrproc_t) xdr_RENAME2args,
   (xdrproc_t) xdr_nfsstat2, "nfs_Rename",
   MAKES_WRITE | NEEDS_CRED | NEEDS_EXPORT | CAN_BE_DUP | SUPPORTS_GSS},
  {nfs_Link, nfs_Link_Free, (xdrproc_t) xdr_LINK2args,
   (xdrproc_t) xdr_nfsstat2, "nfs_Link",
   MAKES_WRITE | NEEDS_CRED | NEEDS_EXPORT | CAN_BE_DUP | SUPPORTS_GSS},
  {nfs_Symlink, nfs_Symlink_Free, (xdrproc_t) xdr_SYMLINK2args,
   (xdrproc_t) xdr_nfsstat2, "nfs_Symlink",
   MAKES_WRITE | NEEDS_CRED | NEEDS_EXPORT | CAN_BE_DUP | SUPPORTS_GSS},
  {nfs_Mkdir, nfs_Mkdir_Free, (xdrproc_t) xdr_CREATE2args,
   (xdrproc_t) xdr_DIROP2res, "nfs_Mkdir",
   MAKES_WRITE | NEEDS_CRED | NEEDS_EXPORT | CAN_BE_DUP | SUPPORTS_GSS},
  {nfs_Rmdir, nfs_Rmdir_Free, (xdrproc_t) xdr_diropargs2,
   (xdrproc_t) xdr_nfsstat2, "nfs_Rmdir",
   MAKES_WRITE | NEEDS_CRED | NEEDS_EXPORT | CAN_BE_DUP | SUPPORTS_GSS},
  {nfs_Readdir, nfs2_Readdir_Free, (xdrproc_t) xdr_READDIR2args,
   (xdrproc_t) xdr_READDIR2res, "nfs_Readdir",
   NEEDS_CRED | NEEDS_EXPORT | SUPPORTS_GSS},
  {nfs_Fsstat, nfs_Fsstat_Free, (xdrproc_t) xdr_fhandle2,
   (xdrproc_t) xdr_STATFS2res, "nfs_Fsstat",
   NEEDS_CRED | NEEDS_EXPORT | SUPPORTS_GSS}
};

const nfs_function_desc_t nfs3_func_desc[] = {
  {nfs_Null, nfs_Null_Free, (xdrproc_t) xdr_void,
   (xdrproc_t) xdr_void,
   "nfs_Null",
   NOTHING_SPECIAL},
  {nfs_Getattr, nfs_Getattr_Free, (xdrproc_t) xdr_GETATTR3args,
   (xdrproc_t) xdr_GETATTR3res, "nfs_Getattr",
   NEEDS_CRED | NEEDS_EXPORT | SUPPORTS_GSS},
  {nfs_Setattr, nfs_Setattr_Free, (xdrproc_t) xdr_SETATTR3args,
   (xdrproc_t) xdr_SETATTR3res, "nfs_Setattr",
   MAKES_WRITE | NEEDS_CRED | NEEDS_EXPORT | CAN_BE_DUP | SUPPORTS_GSS},
  {nfs_Lookup, nfs3_Lookup_Free, (xdrproc_t) xdr_LOOKUP3args,
   (xdrproc_t) xdr_LOOKUP3res, "nfs_Lookup",
   NEEDS_CRED | NEEDS_EXPORT | SUPPORTS_GSS},
  {nfs3_Access, nfs3_Access_Free, (xdrproc_t) xdr_ACCESS3args,
   (xdrproc_t) xdr_ACCESS3res, "nfs3_Access",
   NEEDS_CRED | NEEDS_EXPORT | SUPPORTS_GSS},
  {nfs_Readlink, nfs3_Readlink_Free, (xdrproc_t) xdr_READLINK3args,
   (xdrproc_t) xdr_READLINK3res, "nfs_Readlink",
   NEEDS_CRED | NEEDS_EXPORT | SUPPORTS_GSS},
  {nfs_Read, nfs3_Read_Free, (xdrproc_t) xdr_READ3args,
   (xdrproc_t) xdr_READ3res, "nfs_Read",
   NEEDS_CRED | NEEDS_EXPORT | SUPPORTS_GSS | MAKES_IO},
  {nfs_Write, nfs_Write_Free, (xdrproc_t) xdr_WRITE3args,
   (xdrproc_t) xdr_WRITE3res, "nfs_Write",
   MAKES_WRITE | NEEDS_CRED | NEEDS_EXPORT | CAN_BE_DUP | SUPPORTS_GSS | MAKES_IO},
  {nfs_Create, nfs_Create_Free, (xdrproc_t) xdr_CREATE3args,
   (xdrproc_t) xdr_CREATE3res, "nfs_Create",
   MAKES_WRITE | NEEDS_CRED | NEEDS_EXPORT | CAN_BE_DUP | SUPPORTS_GSS},
  {nfs_Mkdir, nfs_Mkdir_Free, (xdrproc_t) xdr_MKDIR3args,
   (xdrproc_t) xdr_MKDIR3res, "nfs_Mkdir",
   MAKES_WRITE | NEEDS_CRED | NEEDS_EXPORT | CAN_BE_DUP | SUPPORTS_GSS},
  {nfs_Symlink, nfs_Symlink_Free, (xdrproc_t) xdr_SYMLINK3args,
   (xdrproc_t) xdr_SYMLINK3res, "nfs_Symlink",
   MAKES_WRITE | NEEDS_CRED | NEEDS_EXPORT | CAN_BE_DUP | SUPPORTS_GSS},
  {nfs3_Mknod, nfs3_Mknod_Free, (xdrproc_t) xdr_MKNOD3args,
   (xdrproc_t) xdr_MKNOD3res, "nfs3_Mknod",
   MAKES_WRITE | NEEDS_CRED | NEEDS_EXPORT | CAN_BE_DUP | SUPPORTS_GSS},
  {nfs_Remove, nfs_Remove_Free, (xdrproc_t) xdr_REMOVE3args,
   (xdrproc_t) xdr_REMOVE3res, "nfs_Remove",
   MAKES_WRITE | NEEDS_CRED | NEEDS_EXPORT | CAN_BE_DUP | SUPPORTS_GSS},
  {nfs_Rmdir, nfs_Rmdir_Free, (xdrproc_t) xdr_RMDIR3args,
   (xdrproc_t) xdr_RMDIR3res, "nfs_Rmdir",
   MAKES_WRITE | NEEDS_CRED | NEEDS_EXPORT | CAN_BE_DUP | SUPPORTS_GSS},
  {nfs_Rename, nfs_Rename_Free, (xdrproc_t) xdr_RENAME3args,
   (xdrproc_t) xdr_RENAME3res, "nfs_Rename",
   MAKES_WRITE | NEEDS_CRED | NEEDS_EXPORT | CAN_BE_DUP | SUPPORTS_GSS},
  {nfs_Link, nfs_Link_Free, (xdrproc_t) xdr_LINK3args,
   (xdrproc_t) xdr_LINK3res, "nfs_Link",
   MAKES_WRITE | NEEDS_CRED | NEEDS_EXPORT | CAN_BE_DUP | SUPPORTS_GSS},
  {nfs_Readdir, nfs3_Readdir_Free, (xdrproc_t) xdr_READDIR3args,
   (xdrproc_t) xdr_READDIR3res, "nfs_Readdir",
   NEEDS_CRED | NEEDS_EXPORT | SUPPORTS_GSS},
  {nfs3_Readdirplus, nfs3_Readdirplus_Free, (xdrproc_t) xdr_READDIRPLUS3args,
   (xdrproc_t) xdr_READDIRPLUS3res, "nfs3_Readdirplus",
   NEEDS_CRED | NEEDS_EXPORT | SUPPORTS_GSS},
  {nfs_Fsstat, nfs_Fsstat_Free, (xdrproc_t) xdr_FSSTAT3args,
   (xdrproc_t) xdr_FSSTAT3res, "nfs_Fsstat",
   NEEDS_CRED | NEEDS_EXPORT | SUPPORTS_GSS},
  {nfs3_Fsinfo, nfs3_Fsinfo_Free, (xdrproc_t) xdr_FSINFO3args,
   (xdrproc_t) xdr_FSINFO3res, "nfs3_Fsinfo",
   NEEDS_CRED | NEEDS_EXPORT},
  {nfs3_Pathconf, nfs3_Pathconf_Free, (xdrproc_t) xdr_PATHCONF3args,
   (xdrproc_t) xdr_PATHCONF3res, "nfs3_Pathconf",
   NEEDS_CRED | NEEDS_EXPORT | SUPPORTS_GSS},
  {nfs3_Commit, nfs3_Commit_Free, (xdrproc_t) xdr_COMMIT3args,
   (xdrproc_t) xdr_COMMIT3res, "nfs3_Commit",
   MAKES_WRITE | NEEDS_CRED | NEEDS_EXPORT | SUPPORTS_GSS}
};

/* Remeber that NFSv4 manages authentication though junction crossing, and
 * so does it for RO FS management (for each operation) */
const nfs_function_desc_t nfs4_func_desc[] = {
  {nfs_Null, nfs_Null_Free, (xdrproc_t) xdr_void,
   (xdrproc_t) xdr_void, "nfs_Null",
   NOTHING_SPECIAL},
  {nfs4_Compound, nfs4_Compound_Free, (xdrproc_t) xdr_COMPOUND4args,
   (xdrproc_t) xdr_COMPOUND4res, "nfs4_Compound",
   NOTHING_SPECIAL}
};

const nfs_function_desc_t mnt1_func_desc[] = {
  {mnt_Null, mnt_Null_Free, (xdrproc_t) xdr_void,
   (xdrproc_t) xdr_void, "mnt_Null",
   NOTHING_SPECIAL},
  /* Mnt defers any credential handling and export processing for actual
   * operation processing, the export is not known until the dirpath is parsed.
   */
  {mnt_Mnt, mnt1_Mnt_Free, (xdrproc_t) xdr_dirpath,
   (xdrproc_t) xdr_fhstatus2, "mnt_Mnt",
   NOTHING_SPECIAL},
  {mnt_Dump, mnt_Dump_Free, (xdrproc_t) xdr_void,
   (xdrproc_t) xdr_mountlist, "mnt_Dump",
   NOTHING_SPECIAL},
  {mnt_Umnt, mnt_Umnt_Free, (xdrproc_t) xdr_dirpath,
   (xdrproc_t) xdr_void, "mnt_Umnt",
   NOTHING_SPECIAL},
  {mnt_UmntAll, mnt_UmntAll_Free, (xdrproc_t) xdr_void,
   (xdrproc_t) xdr_void, "mnt_UmntAll",
   NOTHING_SPECIAL},
  {mnt_Export, mnt_Export_Free, (xdrproc_t) xdr_void,
   (xdrproc_t) xdr_exports, "mnt_Export",
   NOTHING_SPECIAL}
};

const nfs_function_desc_t mnt3_func_desc[] = {
  {mnt_Null, mnt_Null_Free, (xdrproc_t) xdr_void,
   (xdrproc_t) xdr_void, "mnt_Null",
   NOTHING_SPECIAL},
  {mnt_Mnt, mnt3_Mnt_Free, (xdrproc_t) xdr_dirpath,
   (xdrproc_t) xdr_mountres3, "mnt_Mnt",
   NOTHING_SPECIAL},
  {mnt_Dump, mnt_Dump_Free, (xdrproc_t) xdr_void,
   (xdrproc_t) xdr_mountlist, "mnt_Dump",
   NOTHING_SPECIAL},
  {mnt_Umnt, mnt_Umnt_Free, (xdrproc_t) xdr_dirpath,
   (xdrproc_t) xdr_void, "mnt_Umnt",
   NOTHING_SPECIAL},
  {mnt_UmntAll, mnt_UmntAll_Free, (xdrproc_t) xdr_void,
   (xdrproc_t) xdr_void, "mnt_UmntAll",
   NOTHING_SPECIAL},
  {mnt_Export, mnt_Export_Free, (xdrproc_t) xdr_void,
   (xdrproc_t) xdr_exports, "mnt_Export",
   NOTHING_SPECIAL}
};

#define nlm4_Unsupported nlm_Null
#define nlm4_Unsupported_Free nlm_Null_Free

#ifdef _USE_NLM
const nfs_function_desc_t nlm4_func_desc[] = {
  [NLMPROC4_NULL] = {
      nlm_Null, nlm_Null_Free, (xdrproc_t) xdr_void,
      (xdrproc_t) xdr_void, "nlm_Null",
      NOTHING_SPECIAL},
  [NLMPROC4_TEST] = {
      nlm4_Test, nlm4_Test_Free, (xdrproc_t) xdr_nlm4_testargs,
      (xdrproc_t) xdr_nlm4_testres, "nlm4_Test",
      NEEDS_CRED | NEEDS_EXPORT},
  [NLMPROC4_LOCK] = {
      nlm4_Lock, nlm4_Lock_Free, (xdrproc_t) xdr_nlm4_lockargs,
      (xdrproc_t) xdr_nlm4_res, "nlm4_Lock",
      NEEDS_CRED | NEEDS_EXPORT},
  [NLMPROC4_CANCEL] = {
      nlm4_Cancel, nlm4_Cancel_Free, (xdrproc_t) xdr_nlm4_cancargs,
      (xdrproc_t) xdr_nlm4_res, "nlm4_Cancel",
      NEEDS_CRED | NEEDS_EXPORT},
  [NLMPROC4_UNLOCK] = {
      nlm4_Unlock, nlm4_Unlock_Free, (xdrproc_t) xdr_nlm4_unlockargs,
      (xdrproc_t) xdr_nlm4_res, "nlm4_Unlock",
      NEEDS_CRED | NEEDS_EXPORT},
  [NLMPROC4_GRANTED] = {
      nlm4_Unsupported, nlm4_Unsupported_Free, (xdrproc_t) xdr_void,
      (xdrproc_t) xdr_void, "nlm4_Granted",
      NOTHING_SPECIAL},
  [NLMPROC4_TEST_MSG] = {
      nlm4_Test_Message, nlm4_Test_Free,
      (xdrproc_t) xdr_nlm4_testargs,
      (xdrproc_t) xdr_void, "nlm4_Test_msg",
      NEEDS_CRED | NEEDS_EXPORT},
  [NLMPROC4_LOCK_MSG] = {
      nlm4_Lock_Message, nlm4_Lock_Free,
      (xdrproc_t) xdr_nlm4_lockargs,
      (xdrproc_t) xdr_void, "nlm4_Lock_msg",
      NEEDS_CRED | NEEDS_EXPORT},
  [NLMPROC4_CANCEL_MSG] = {
      nlm4_Cancel_Message, nlm4_Cancel_Free,
      (xdrproc_t) xdr_nlm4_cancargs,
      (xdrproc_t) xdr_void, "nlm4_Cancel_msg",
      NEEDS_CRED | NEEDS_EXPORT},
  [NLMPROC4_UNLOCK_MSG] = {
      nlm4_Unlock_Message, nlm4_Unlock_Free,
      (xdrproc_t) xdr_nlm4_unlockargs,
      (xdrproc_t) xdr_void, "nlm4_Unlock_msg",
      NEEDS_CRED | NEEDS_EXPORT},
  [NLMPROC4_GRANTED_MSG] = {
      nlm4_Unsupported, nlm4_Unsupported_Free, (xdrproc_t) xdr_void,
      (xdrproc_t) xdr_void, "nlm4_Granted_msg",
      NOTHING_SPECIAL},
  [NLMPROC4_TEST_RES] = {
      nlm4_Unsupported, nlm4_Unsupported_Free, (xdrproc_t) xdr_void,
      (xdrproc_t) xdr_void, "nlm4_Test_res",
      NOTHING_SPECIAL},
  [NLMPROC4_LOCK_RES] = {
      nlm4_Unsupported, nlm4_Unsupported_Free, (xdrproc_t) xdr_void,
      (xdrproc_t) xdr_void, "nlm4_Lock_res",
      NOTHING_SPECIAL},
  [NLMPROC4_CANCEL_RES] = {
      nlm4_Unsupported, nlm4_Unsupported_Free, (xdrproc_t) xdr_void,
      (xdrproc_t) xdr_void, "nlm4_Cancel_res",
      NOTHING_SPECIAL},
  [NLMPROC4_UNLOCK_RES] = {
      nlm4_Unsupported, nlm4_Unsupported_Free, (xdrproc_t) xdr_void,
      (xdrproc_t) xdr_void, "nlm4_Unlock_res",
      NOTHING_SPECIAL},
  [NLMPROC4_GRANTED_RES] = {
      nlm4_Granted_Res, nlm4_Granted_Res_Free, (xdrproc_t) xdr_nlm4_res,
      (xdrproc_t) xdr_void, "nlm4_Granted_res",
      NEEDS_CRED | NEEDS_EXPORT},
  [NLMPROC4_SM_NOTIFY] = {
      nlm4_Sm_Notify, nlm4_Sm_Notify_Free,
      (xdrproc_t) xdr_nlm4_sm_notifyargs, (xdrproc_t) xdr_void,
      "nlm4_sm_notify",
      NOTHING_SPECIAL},
  [17] = {
      nlm4_Unsupported, nlm4_Unsupported_Free,
      (xdrproc_t) xdr_void, (xdrproc_t) xdr_void,
      "nlm4_Granted_res",
      NOTHING_SPECIAL},
  [18] = {
      nlm4_Unsupported, nlm4_Unsupported_Free,
      (xdrproc_t) xdr_void, (xdrproc_t) xdr_void,
      "nlm4_Granted_res",
      NOTHING_SPECIAL},
  [19] = {
      nlm4_Unsupported, nlm4_Unsupported_Free,
      (xdrproc_t) xdr_void, (xdrproc_t) xdr_void,
      "nlm4_Granted_res",
      NOTHING_SPECIAL},
  [NLMPROC4_SHARE] {nlm4_Share, nlm4_Share_Free,
                    (xdrproc_t) xdr_nlm4_shareargs, (xdrproc_t) xdr_nlm4_shareres,
                    "nlm4_Share",
                    NEEDS_CRED | NEEDS_EXPORT},
  [NLMPROC4_UNSHARE] = {nlm4_Unshare, nlm4_Unshare_Free,
                        (xdrproc_t) xdr_nlm4_shareargs, (xdrproc_t) xdr_nlm4_shareres,
                        "nlm4_Unshare",
                        NEEDS_CRED | NEEDS_EXPORT},
  [NLMPROC4_NM_LOCK] = {
                        /* NLM_NM_LOCK uses the same handling as NLM_LOCK except for
                         * monitoring, nlm4_Lock will make that determination.
                         */
                        nlm4_Lock, nlm4_Lock_Free,
                        (xdrproc_t) xdr_nlm4_lockargs, (xdrproc_t) xdr_nlm4_res,
                        "nlm4_Nm_lock",
                        NEEDS_CRED | NEEDS_EXPORT},
  [NLMPROC4_FREE_ALL] = {nlm4_Free_All, nlm4_Free_All_Free,
                         (xdrproc_t) xdr_nlm4_free_allargs, (xdrproc_t) xdr_void,
                         "nlm4_Free_all",
                         NOTHING_SPECIAL},
};
#endif                          /* _USE_NLM */

#ifdef _USE_RQUOTA
const nfs_function_desc_t rquota1_func_desc[] = {
  [0] = {
         rquota_Null, rquota_Null_Free, (xdrproc_t) xdr_void,
         (xdrproc_t) xdr_void, "rquota_Null",
         NOTHING_SPECIAL},
  [RQUOTAPROC_GETQUOTA] = {
      rquota_getquota, rquota_getquota_Free,
      (xdrproc_t) xdr_getquota_args,
      (xdrproc_t) xdr_getquota_rslt, "rquota_Getquota",
      NEEDS_CRED},
  [RQUOTAPROC_GETACTIVEQUOTA] = {
      rquota_getactivequota, rquota_getactivequota_Free,
      (xdrproc_t) xdr_getquota_args,
      (xdrproc_t) xdr_getquota_rslt, "rquota_Getactivequota",
      NEEDS_CRED},
  [RQUOTAPROC_SETQUOTA] = {
      rquota_setquota, rquota_setquota_Free,
      (xdrproc_t) xdr_setquota_args,
      (xdrproc_t) xdr_setquota_rslt, "rquota_Setactivequota",
      NEEDS_CRED},
  [RQUOTAPROC_SETACTIVEQUOTA] = {
      rquota_setactivequota, rquota_setactivequota_Free,
      (xdrproc_t) xdr_setquota_args,
      (xdrproc_t) xdr_setquota_rslt, "rquota_Getactivequota",
      NEEDS_CRED}
};

const nfs_function_desc_t rquota2_func_desc[] = {
    [0] = {
        rquota_Null, rquota_Null_Free, (xdrproc_t) xdr_void,
        (xdrproc_t) xdr_void, "rquota_Null",
        NOTHING_SPECIAL},
    [RQUOTAPROC_GETQUOTA] = {
        rquota_getquota, rquota_getquota_Free,
        (xdrproc_t) xdr_ext_getquota_args,
        (xdrproc_t) xdr_getquota_rslt, "rquota_Ext_Getquota",
        NEEDS_CRED},
  [RQUOTAPROC_GETACTIVEQUOTA] = {
      rquota_getactivequota, rquota_getactivequota_Free,
      (xdrproc_t) xdr_ext_getquota_args,
      (xdrproc_t) xdr_getquota_rslt,
      "rquota_Ext_Getactivequota",
      NEEDS_CRED},
    [RQUOTAPROC_SETQUOTA] = {
        rquota_setquota, rquota_setquota_Free,
        (xdrproc_t) xdr_ext_setquota_args,
        (xdrproc_t) xdr_setquota_rslt, "rquota_Ext_Setactivequota",
        NEEDS_CRED},
    [RQUOTAPROC_SETACTIVEQUOTA] = {
        rquota_setactivequota, rquota_setactivequota_Free,
        (xdrproc_t) xdr_ext_setquota_args,
        (xdrproc_t) xdr_setquota_rslt,
        "rquota_Ext_Getactivequota",
        NEEDS_CRED}
};

#endif                          /* _USE_RQUOTA */

extern const char *pause_state_str[];
int is_rpc_call_valid(fridge_thr_contex_t *, SVCXPRT *,
		      struct svc_req *);

/*
 * Extract nfs function descriptor from nfs request.
 *
 * XXX This function calls is_rpc_call_valid, which one might not expect to
 * be sending RPC replies.  Fix this, and remove thr_ctx argument.
 */
const nfs_function_desc_t *
nfs_rpc_get_funcdesc(fridge_thr_contex_t *thr_ctx, nfs_request_data_t *preqnfs)
{
  struct svc_req *req = &preqnfs->req;
  bool slocked = FALSE;

  /* Validate rpc call, but don't report any errors here */
  if(is_rpc_call_valid(thr_ctx, preqnfs->xprt, req) == false)
    {
      LogFullDebug(COMPONENT_DISPATCH,
                   "INVALID_FUNCDESC for Program %d, Version %d, "
                   "Function %d after is_rpc_call_valid",
                   (int)req->rq_prog, (int)req->rq_vers, (int)req->rq_proc);
      return INVALID_FUNCDESC;
    }

  if(req->rq_prog == nfs_param.core_param.program[P_NFS])
    {
      if(req->rq_vers == NFS_V2)
        return INVALID_FUNCDESC;
      else if(req->rq_vers == NFS_V3)
        return &nfs3_func_desc[req->rq_proc];
      else
        return &nfs4_func_desc[req->rq_proc];
    }

  if(req->rq_prog == nfs_param.core_param.program[P_MNT])
    {
      preqnfs->lookahead.flags |= NFS_LOOKAHEAD_MOUNT;
      if(req->rq_vers == MOUNT_V1)
        return &mnt1_func_desc[req->rq_proc];
      else
        return &mnt3_func_desc[req->rq_proc];
    }

#ifdef _USE_NLM
  if(req->rq_prog == nfs_param.core_param.program[P_NLM])
    {
      return &nlm4_func_desc[req->rq_proc];
    }
#endif                          /* _USE_NLM */

#ifdef _USE_RQUOTA
  if(req->rq_prog == nfs_param.core_param.program[P_RQUOTA])
    {
      if(req->rq_vers == RQUOTAVERS)
        return &rquota1_func_desc[req->rq_proc];
      else
        return &rquota2_func_desc[req->rq_proc];
    }
#endif                          /* _USE_RQUOTA */

  /* Oops, should never get here! */
  DISP_SLOCK(preqnfs->xprt);
  svcerr_noprog(preqnfs->xprt, req);
  DISP_SUNLOCK(preqnfs->xprt);

  LogFullDebug(COMPONENT_DISPATCH,
               "INVALID_FUNCDESC for Program %d, Version %d, Function %d",
               (int)req->rq_prog, (int)req->rq_vers, (int)req->rq_proc);
  return INVALID_FUNCDESC;
}

/**
 * nfs_rpc_execute: main rpc dispatcher routine
 *
 * This is the regular RPC dispatcher that every RPC server should include.
 *
 * @param[in,out] preq NFS request
 *
 */
static void
nfs_rpc_execute(request_data_t    * preq,
		nfs_worker_data_t * pworker_data)
{
  exportlist_t               * pexport = NULL;
  nfs_request_data_t         * preqnfs = preq->r_u.nfs;
  nfs_arg_t                  * parg_nfs = &preqnfs->arg_nfs;
  nfs_res_t                  * res_nfs = NULL;
  short                        exportid;
  struct svc_req             * req = &preqnfs->req;
  SVCXPRT                    * xprt = preqnfs->xprt;
  nfs_stat_type_t              stat_type;
  int                          port;
  int                          rc;
<<<<<<< HEAD
  int                          do_dupreq_cache;
  export_perms_t             * pexport_perms = &pworker_data->export_perms;
=======
  export_perms_t               export_perms;
>>>>>>> 7e232a5b
  int                          protocol_options = 0;
  fsal_op_context_t          * pfsal_op_ctx = NULL;
  struct nfs_req_timer         req_timer;
  unsigned int                 fsal_count   = 0;
  dupreq_status_t              dpq_status;
  enum auth_stat               auth_rc;
  const char                 * progname = "unknown";
  xprt_type_t                  xprt_type = svc_get_xprt_type(xprt);
  bool                         slocked = FALSE;

  /* Initialize permissions to allow nothing */
  pexport_perms->options       = 0;
  pexport_perms->anonymous_uid = (uid_t) ANON_UID;
  pexport_perms->anonymous_gid = (gid_t) ANON_GID;

  /* Initialized user_credentials */
  init_credentials(&pworker_data->user_credentials);

  /* Req timer */
  init_nfs_req_timer(&req_timer);

  /* Get the function descriptor.  Bail if it cant be executed. */
  pworker_data->funcdesc = preqnfs->funcdesc;
  if(pworker_data->funcdesc == INVALID_FUNCDESC)
    return;

  /* Must hold slock when calling TI-RPC send channel function,
   * including svc_sendreply and the svcerr_* calls */

  if(copy_xprt_addr(&pworker_data->hostaddr, xprt) == 0)
    {
      LogFullDebug(COMPONENT_DISPATCH,
                   "copy_xprt_addr failed for Program %d, Version %d, "
                   "Function %d",
                   (int)req->rq_prog, (int)req->rq_vers,
                   (int)req->rq_proc);
      DISP_SLOCK(xprt);
      svcerr_systemerr(xprt, req);
      DISP_SUNLOCK(xprt);
      return;
    }

  port = get_port(&pworker_data->hostaddr);

  sprint_sockaddr(&pworker_data->hostaddr,
                  pworker_data->hostaddr_str,
                  sizeof(pworker_data->hostaddr_str));

  LogDebug(COMPONENT_DISPATCH,
           "Request from %s for Program %d, Version %d, Function %d has xid=%u",
           pworker_data->hostaddr_str,
           (int)req->rq_prog, (int)req->rq_vers, (int)req->rq_proc,
           req->rq_xid);

  /* If req is uncacheable, or if req is v41+, nfs_dupreq_start will do
   * nothing but allocate a result object and mark the request (ie, the
   * path is short, lockless, and does no hash/search). */
  dpq_status = nfs_dupreq_start(preqnfs, req);
  res_nfs = preqnfs->res_nfs;

  switch(dpq_status)
    {
    case DUPREQ_SUCCESS:
	  /* a new request, continue processing it */
          LogFullDebug(COMPONENT_DISPATCH, "Current request is not duplicate or "
		       "not cacheable");
          break;
          /* Found the request in the dupreq cache. It's an old request so resend
           * old reply. */
        case DUPREQ_EXISTS:
          /* Request was known, use the previous reply */
          LogFullDebug(COMPONENT_DISPATCH,
                       "NFS DISPATCHER: DupReq Cache Hit: using previous "
                       "reply, rpcxid=%u",
                       req->rq_xid);

          DISP_SLOCK(xprt);
          if(svc_sendreply
             (xprt, req, pworker_data->funcdesc->xdr_encode_func,
              (caddr_t) res_nfs) == FALSE)
            {
              LogWarn(COMPONENT_DISPATCH,
                      "NFS DISPATCHER: FAILURE: Error while calling "
                      "svc_sendreply on a duplicate request. rpcxid=%u "
                      "socket=%d function:%s client:%s program:%d "
                      "nfs version:%d proc:%d xid:%u",
                      req->rq_xid, xprt->xp_fd,
                      pworker_data->funcdesc->funcname,
                      pworker_data->hostaddr_str, (int)req->rq_prog,
                      (int)req->rq_vers, (int)req->rq_proc, req->rq_xid);
              svcerr_systemerr(xprt, req);
            }
          DISP_SUNLOCK(xprt);

          LogFullDebug(COMPONENT_DISPATCH,
                       "After svc_sendreply on socket %d (dup req)",
                       xprt->xp_fd);
#ifdef SONAS
          rpc_out++;
#endif
	  goto dupreq_finish;
          break;

          /* Another thread owns the request */
        case DUPREQ_BEING_PROCESSED:
	  LogFullDebug(COMPONENT_DISPATCH,
		       "DUP: Request xid=%u is already being processed; the "
		       "active thread will reply",
		       req->rq_xid);
          /* Ignore the request, send no error */
	  goto freeargs;
          break;

          /* something is very wrong with the duplicate request cache */
        case DUPREQ_ERROR:
          LogCrit(COMPONENT_DISPATCH,
		  "DUP: Did not find the request in the duplicate request cache "
		  "and couldn't add the request.");
          DISP_SLOCK(xprt);
          svcerr_systemerr(xprt, req);
          DISP_SUNLOCK(xprt);
	  goto freeargs;
          break;

          /* oom */
        case DUPREQ_INSERT_MALLOC_ERROR:
          LogCrit(COMPONENT_DISPATCH,
                  "DUP: Cannot process request, not enough memory available!");
          DISP_SLOCK(xprt);
          svcerr_systemerr(xprt, req);
          DISP_SUNLOCK(xprt);
	  goto freeargs;
          break;

        default:
          LogCrit(COMPONENT_DISPATCH,
                  "Unknown duplicate request cache status. This should never be "
                  "reached!");
          DISP_SLOCK(xprt);
          svcerr_systemerr(xprt, req);
          DISP_SUNLOCK(xprt);
	  goto freeargs;
          return;
        }

  /* Get the export entry */
  if(req->rq_prog == nfs_param.core_param.program[P_NFS])
    {
      /* The NFSv2 and NFSv3 functions'arguments always begin with the file
       * handle (but not the NULL function).  This hook is used to get the
       * fhandle with the arguments and so determine the export entry to be
       * used.  In NFSv4, junction traversal is managed by the protocol itself
       * so the whole export list is provided to NFSv4 request. */

      progname = "NFS";

      switch (req->rq_vers)
        {
        case NFS_V2:
          protocol_options |= EXPORT_OPTION_NFSV2;

          if(req->rq_proc != NFSPROC_NULL)
            {
              exportid = nfs2_FhandleToExportId((fhandle2 *) parg_nfs);

              if(exportid < 0 ||
                 (pexport = nfs_Get_export_by_id(nfs_param.pexportlist,
                                                 exportid)) == NULL)
                {
                  /* Reject the request for authentication reason (incompatible
                   * file handle) */
                  if(isInfo(COMPONENT_DISPATCH))
                    {
		      char dumpfh[1024];
		      char *reason = NULL;

                      if(exportid < 0)
                        reason = "has badly formed handle";
                      else
                        reason = "has invalid export";

                      sprint_fhandle2(dumpfh, (fhandle2 *) parg_nfs);

                      LogInfo(COMPONENT_DISPATCH,
                              "NFS2 Request from client %s %s, proc=%d, FH=%s",
                              pworker_data->hostaddr_str, reason,
                              (int)req->rq_proc, dumpfh);
                    }

                  /* Bad argument */
                  auth_rc = AUTH_FAILED;
                  goto auth_failure;
                }

              LogFullDebug(COMPONENT_DISPATCH,
                           "Found export entry for Export_Id %d %s for client %s",
                           pexport->id, pexport->fullpath,
                           pworker_data->hostaddr_str);
            }
          else
            pexport = NULL;

          break;

        case NFS_V3:
          protocol_options |= EXPORT_OPTION_NFSV3;

          if(req->rq_proc != NFSPROC_NULL)
            {
              exportid = nfs3_FhandleToExportId((nfs_fh3 *) parg_nfs);

              if(exportid < 0 ||
                 (pexport = nfs_Get_export_by_id(nfs_param.pexportlist,
                                                 exportid)) == NULL)
                {
                  if(isInfo(COMPONENT_DISPATCH))
                    {
		      char dumpfh[1024];
		      char *reason = NULL;

                      if(exportid < 0)
                        reason = "has badly formed handle";
                      else
                        reason = "has invalid export";

                      sprint_fhandle3(dumpfh, (nfs_fh3 *) parg_nfs);

                      LogInfo(COMPONENT_DISPATCH,
                              "NFS3 Request from client %s %s, proc=%d, FH=%s",
                              pworker_data->hostaddr_str, reason,
                              (int)req->rq_proc, dumpfh);
                    }

                  /* Bad argument */
                  auth_rc = AUTH_FAILED;
                  goto auth_failure;
                }

              LogFullDebug(COMPONENT_DISPATCH,
                           "Found export entry for Export_Id %d %s for client %s",
                           pexport->id, pexport->fullpath,
                           pworker_data->hostaddr_str);
            }
          else
            pexport = NULL;

          break;

        case NFS_V4:
          protocol_options |= EXPORT_OPTION_NFSV4;
          /* NFSv4 requires entire export list */
          pexport = NULL;
          break;

        default:
          /* Invalid version (which should never get here) */
          LogCrit(COMPONENT_DISPATCH,
                  "Invalid NFS version %d from client %s",
                  (int)req->rq_vers, pworker_data->hostaddr_str);

          auth_rc = AUTH_FAILED;
          goto auth_failure;
        }                       /* switch( ptr_req->rq_vers ) */
    }
#ifdef _USE_NLM
  else if(req->rq_prog == nfs_param.core_param.program[P_NLM])
    {
      netobj *pfh3 = NULL;

      protocol_options |= EXPORT_OPTION_NFSV3;

      progname = "NLM";

      switch(req->rq_proc)
        {
          case NLMPROC4_NULL:
          case NLMPROC4_TEST_RES:
          case NLMPROC4_LOCK_RES:
          case NLMPROC4_CANCEL_RES:
          case NLMPROC4_UNLOCK_RES:
          case NLMPROC4_GRANTED_RES:
          case NLMPROC4_SM_NOTIFY:
          case NLMPROC4_FREE_ALL:
            break;

          case NLMPROC4_TEST:
          case NLMPROC4_TEST_MSG:
          case NLMPROC4_GRANTED:
          case NLMPROC4_GRANTED_MSG:
            pfh3 = &parg_nfs->arg_nlm4_test.alock.fh;
            break;

          case NLMPROC4_LOCK:
          case NLMPROC4_LOCK_MSG:
          case NLMPROC4_NM_LOCK:
            pfh3 = &parg_nfs->arg_nlm4_lock.alock.fh;
            break;

          case NLMPROC4_CANCEL:
          case NLMPROC4_CANCEL_MSG:
            pfh3 = &parg_nfs->arg_nlm4_cancel.alock.fh;
            break;

          case NLMPROC4_UNLOCK:
          case NLMPROC4_UNLOCK_MSG:
            pfh3 = &parg_nfs->arg_nlm4_unlock.alock.fh;
            break;

          case NLMPROC4_SHARE:
          case NLMPROC4_UNSHARE:
            pfh3 = &parg_nfs->arg_nlm4_share.share.fh;
            break;
        }

      if(pfh3 != NULL)
        {
          exportid = nlm4_FhandleToExportId(pfh3);

          if(exportid < 0 ||
             (pexport = nfs_Get_export_by_id(nfs_param.pexportlist,
                                             exportid)) == NULL)
            {
              /* Reject the request for authentication reason (incompatible 
               * file handle) */
              if(isInfo(COMPONENT_DISPATCH))
                {
                  char dumpfh[1024];
                  char *reason;

                  if(exportid < 0)
                    reason = "has badly formed handle";
                  else
                    reason = "has invalid export";

                  sprint_fhandle_nlm(dumpfh, pfh3);

                  LogCrit(COMPONENT_DISPATCH,
                          "NLM4 Request from client %s %s, proc=%d, FH=%s",
                          pworker_data->hostaddr_str, reason,
                          (int)req->rq_proc, dumpfh);
                }

              /* Bad argument */
              auth_rc = AUTH_FAILED;
              goto auth_failure;
            }

          LogFullDebug(COMPONENT_DISPATCH,
                       "Found export entry for Export_Id %d %s for client %s",
                       pexport->id, pexport->fullpath,
                       pworker_data->hostaddr_str);
        }
      else
        pexport = NULL;
    }
#endif                          /* _USE_NLM */
  else
    {
      /* All other protocols do not have a specific export */
      pexport = NULL;
    }

  /* Only do access check if we have an export. */
  if((pworker_data->funcdesc->dispatch_behaviour & NEEDS_EXPORT) != 0)
    {
      LogFullDebug(COMPONENT_DISPATCH,
                   "nfs_rpc_execute about to call nfs_export_check_access for client %s",
                   pworker_data->hostaddr_str);

      nfs_export_check_access(&pworker_data->hostaddr,
                              pexport,
                              pexport_perms);

      if(pexport_perms->options == 0)
        {
          LogInfo(COMPONENT_DISPATCH,
                  "Client %s is not allowed to access Export_Id %d %s, vers=%d, proc=%d",
                  pworker_data->hostaddr_str,
                  pexport->id, pexport->fullpath,
                  (int)req->rq_vers, (int)req->rq_proc);

          auth_rc = AUTH_TOOWEAK;
          goto auth_failure;
        }

      /* Check protocol version */
      if((protocol_options & EXPORT_OPTION_PROTOCOLS)== 0)
        {
          LogCrit(COMPONENT_DISPATCH,
                  "Problem, request requires export but does not have a protocol version");

          auth_rc = AUTH_FAILED;
          goto auth_failure;
        }

      if((protocol_options & pexport_perms->options) == 0)
        {
          LogInfo(COMPONENT_DISPATCH,
                  "%s Version %d not allowed on Export_Id %d %s for client %s",
                  progname, req->rq_vers,
                  pexport->id, pexport->fullpath,
                  pworker_data->hostaddr_str);

          auth_rc = AUTH_FAILED;
          goto auth_failure;
        }

      /* Check transport type */
      if(((xprt_type == XPRT_UDP) &&
          ((pexport_perms->options & EXPORT_OPTION_UDP) == 0)) ||
         ((xprt_type == XPRT_TCP) &&
          ((pexport_perms->options & EXPORT_OPTION_TCP) == 0)))
        {
          LogInfo(COMPONENT_DISPATCH,
                  "%s Version %d over %s not allowed on Export_Id %d %s for client %s",
                  progname, req->rq_vers, xprt_type_to_str(xprt_type),
                  pexport->id, pexport->fullpath,
                  pworker_data->hostaddr_str);

          auth_rc = AUTH_FAILED;
          goto auth_failure;
        }

      /* Test if export allows the authentication provided */
      if(((pworker_data->funcdesc->dispatch_behaviour & SUPPORTS_GSS) != 0) &&
         (nfs_export_check_security(req, pexport_perms, pexport) == FALSE))
        {
          LogInfo(COMPONENT_DISPATCH,
                  "%s Version %d auth not allowed on Export_Id %d %s for client %s",
                  progname, req->rq_vers,
                  pexport->id, pexport->fullpath,
                  pworker_data->hostaddr_str);

          auth_rc = AUTH_TOOWEAK;
          goto auth_failure;
        }

      /* Check if client is using a privileged port, but only for NFS protocol */
      if((req->rq_prog == nfs_param.core_param.program[P_NFS]) &&
         ((pexport_perms->options & EXPORT_OPTION_PRIVILEGED_PORT) != 0) &&
         (port >= IPPORT_RESERVED))
        {
          LogInfo(COMPONENT_DISPATCH,
                  "Non-reserved Port %d is not allowed on Export_Id %d %s for client %s",
                  port, pexport->id, pexport->fullpath,
                  pworker_data->hostaddr_str);

          auth_rc = AUTH_TOOWEAK;
          goto auth_failure;
        }
    }

  /* Get user credentials */
  if (pworker_data->funcdesc->dispatch_behaviour & NEEDS_CRED)
    {
      if (get_req_uid_gid(req, &pworker_data->user_credentials) == FALSE)
        {
          LogInfo(COMPONENT_DISPATCH,
                  "could not get uid and gid, rejecting client %s",
                  pworker_data->hostaddr_str);

          auth_rc = AUTH_TOOWEAK;
          goto auth_failure;
        }
    }

  if(pworker_data->hostaddr.ss_family == AF_INET)
    /* Increment the stats per client address (for IPv4 Only) */
    if(nfs_ip_stats_incr(pworker_data->ht_ip_stats,
                         &pworker_data->hostaddr,
                         nfs_param.core_param.program[P_NFS],
                         nfs_param.core_param.program[P_MNT],
                         req) == IP_STATS_NOT_FOUND)
      {
        if(nfs_ip_stats_add(pworker_data->ht_ip_stats,
                            &pworker_data->hostaddr,
                            ip_stats_pool) == IP_STATS_SUCCESS)
          {
            nfs_ip_stats_incr(pworker_data->ht_ip_stats,
                              &pworker_data->hostaddr,
                              nfs_param.core_param.program[P_NFS],
                              nfs_param.core_param.program[P_MNT],
                              req);
          }
      }

  /* Start operation timer, atomically store in worker thread for long running
   * thread detection.
   */
  nfs_req_timer_start(&req_timer);
#ifdef _USE_STAT_EXPORTER
    atomic_store_msectimer_t(&pworker_data->timer_start, req_timer.timer_start);
#endif

  LogDebug(COMPONENT_DISPATCH,
           "NFS DISPATCHER: Calling service function %s start_time %lu.%03lu",
           pworker_data->funcdesc->funcname,
           req_timer.timer_start / MSEC_PER_SEC,
           req_timer.timer_start % MSEC_PER_SEC);

  /*
   * It is now time for checking if export list allows the machine to perform
   * the request
   */
  if((pworker_data->funcdesc->dispatch_behaviour & MAKES_IO) != 0 &&
     (pexport_perms->options & EXPORT_OPTION_RW_ACCESS) == 0)
    {
      /* Request of type MDONLY_RO were rejected at the nfs_rpc_dispatcher level
       * This is done by replying EDQUOT (this error is known for not disturbing
       * the client's requests cache
       */
      if(req->rq_prog == nfs_param.core_param.program[P_NFS])
        switch(req->rq_vers)
          {
          case NFS_V2:
            LogDebug(COMPONENT_DISPATCH,
                     "Returning NFSERR_DQUOT because request is on an MD Only export");
            res_nfs->res_attr2.status = NFSERR_DQUOT;
            rc = NFS_REQ_OK;
            break;

          case NFS_V3:
            LogDebug(COMPONENT_DISPATCH,
                     "Returning NFS3ERR_DQUOT because request is on an MD Only export");
            res_nfs->res_attr2.status = NFS3ERR_DQUOT;
            rc = NFS_REQ_OK;
            break;

          default:
            LogDebug(COMPONENT_DISPATCH,
                     "Dropping IO request on an MD Only export");
            rc = NFS_REQ_DROP;
            break;
          }
      else
        {
          LogDebug(COMPONENT_DISPATCH,
                   "Dropping IO request on an MD Only export");
          rc = NFS_REQ_DROP;
        }
    }
  else if((pworker_data->funcdesc->dispatch_behaviour & MAKES_WRITE) != 0 &&
          (pexport_perms->options & (EXPORT_OPTION_WRITE_ACCESS |
                                     EXPORT_OPTION_MD_WRITE_ACCESS)) == 0)
    {
      if(req->rq_prog == nfs_param.core_param.program[P_NFS])
        switch(req->rq_vers)
          {
          case NFS_V2:
            LogDebug(COMPONENT_DISPATCH,
                     "Returning NFSERR_ROFS because request is on a Read Only export");
            res_nfs->res_attr2.status = NFSERR_ROFS;
            rc = NFS_REQ_OK;
            break;

          case NFS_V3:
            LogDebug(COMPONENT_DISPATCH,
                     "Returning NFS3ERR_ROFS because request is on a Read Only export");
            res_nfs->res_attr2.status = NFS3ERR_ROFS;
            rc = NFS_REQ_OK;
            break;

          default:
            LogDebug(COMPONENT_DISPATCH,
                     "Dropping request on a Read Only export");
            rc = NFS_REQ_DROP;
            break;
          }
      else
        {
          LogDebug(COMPONENT_DISPATCH,
                   "Dropping request on a Read Only export");
          rc = NFS_REQ_DROP;
        }
    }
  else if((pworker_data->funcdesc->dispatch_behaviour & NEEDS_EXPORT) != 0 &&
          (pexport_perms->options & (EXPORT_OPTION_READ_ACCESS |
                                     EXPORT_OPTION_MD_READ_ACCESS)) == 0)
    {
      LogInfo(COMPONENT_DISPATCH,
              "Client %s is not allowed to access Export_Id %d %s, vers=%d, proc=%d",
              pworker_data->hostaddr_str,
              pexport->id, pexport->fullpath,
              (int)req->rq_vers, (int)req->rq_proc);

#ifdef _USE_STAT_EXPORTER
      /* this thread is done, reset the timer start to avoid long processing */
      atomic_store_msectimer_t(&pworker_data->timer_start, 0);
#endif

      auth_rc = AUTH_TOOWEAK;
      goto auth_failure;
    }
  else
    {
      /* Do the authentication stuff, if needed */
      if((pworker_data->funcdesc->dispatch_behaviour &
          (NEEDS_CRED | NEEDS_EXPORT)) == (NEEDS_CRED | NEEDS_EXPORT))
        {
          /* Swap the anonymous uid/gid if the user should be anonymous */
          nfs_check_anon(pexport_perms, pexport, &pworker_data->user_credentials);

          if(nfs_build_fsal_context(req,
                                    pexport,
                                    &pworker_data->thread_fsal_context,
                                    &pworker_data->user_credentials) == FALSE)
            {
              LogInfo(COMPONENT_DISPATCH,
                      "authentication failed, rejecting client %s",
                      pworker_data->hostaddr_str);

#ifdef _USE_STAT_EXPORTER
              /* this thread is done, reset the timer start to avoid long processing */
              atomic_store_msectimer_t(&pworker_data->timer_start, 0);
#endif

              auth_rc = AUTH_TOOWEAK;
              goto auth_failure;
            }
        }

      /* processing */

#ifdef _ERROR_INJECTION
      if(worker_delay_time != 0)
        sleep(worker_delay_time);
      else if(next_worker_delay_time != 0)
        {
          sleep(next_worker_delay_time);
          next_worker_delay_time = 0;
        }
#endif

      pfsal_op_ctx =  &pworker_data->thread_fsal_context;

      rc = pworker_data->funcdesc->service_function(parg_nfs,
						    pexport,
						    pfsal_op_ctx,
						    pworker_data,
						    req,
						    res_nfs);
      req_timer.fsal_latency = pfsal_op_ctx->latency;
      fsal_count = pfsal_op_ctx->count;
    }

#ifdef _USE_STAT_EXPORTER
  /* this thread is done, reset the timer start to avoid long processing */
  atomic_store_msectimer_t(&pworker_data->timer_start, 0);
#endif

  /* Perform statistics here */
  nfs_req_timer_stop(&req_timer, &preqnfs->time_queued);

  /* process time */
  stat_type = (rc == NFS_REQ_OK) ? GANESHA_STAT_SUCCESS : GANESHA_STAT_DROP;
#ifdef SONAS
  rpc_out++;
#endif

  /* Update the stats for the worker */
  nfs_stat_update(stat_type,
                  &(pworker_data->stats.stat_req),
                  req,
		  &req_timer,
                  fsal_count);

  /* Update total counters */
  (pworker_data->stats.nb_total_req)++;

#ifdef _USE_STAT_EXPORTER
  /* Update the stats for the export */
  if (pexport != NULL)
    {
      nfs_stat_update(stat_type,
		      &(pexport->worker_stats[pworker_data->worker_index].stat_req),
		      req,
		      &req_timer,
		      fsal_count);

      /* Update per-share total counters */
      pexport->worker_stats[pworker_data->worker_index].nb_total_req += 1;
    }
#endif

  if(req_timer.timer_diff >= nfs_param.core_param.long_processing_threshold_msec)
    LogEvent(COMPONENT_DISPATCH,
             "Function %s xid=%u exited with status %d taking %lu.%03lu seconds to process",
             pworker_data->funcdesc->funcname, req->rq_xid, rc,
             req_timer.timer_diff / MSEC_PER_SEC,
             req_timer.timer_diff % MSEC_PER_SEC);
  else
    LogDebug(COMPONENT_DISPATCH,
             "Function %s xid=%u exited with status %d taking %lu.%03lu seconds to process",
             pworker_data->funcdesc->funcname, req->rq_xid, rc,
             req_timer.timer_diff / MSEC_PER_SEC,
             req_timer.timer_diff % MSEC_PER_SEC);

#ifdef _USE_QUEUE_TIMER
  LogFullDebug(COMPONENT_DISPATCH,
               "Function %s xid=%u: await %llu.%.6llu",
               pworker_data->funcdesc->funcname, req->rq_xid,
               req_timer.queue_timer_diff / MSEC_PER_SEC,
               req_timer.queue_timer_diff % MSEC_PER_SEC);
#endif

  /* Perform NFSv4 operations statistics if required */
  if(req->rq_vers == NFS_V4)
      if(req->rq_proc == NFSPROC4_COMPOUND)
          nfs4_op_stat_update(parg_nfs, res_nfs,
                              &(pworker_data->stats.stat_req));

  /* If request is dropped, no return to the client */
  if(rc == NFS_REQ_DROP)
    {
      /* The request was dropped */
      LogDebug(COMPONENT_DISPATCH,
               "Drop request rpc_xid=%u, program %u, version %u, function %u",
               req->rq_xid, (int)req->rq_prog,
               (int)req->rq_vers, (int)req->rq_proc);

      if (nfs_dupreq_delete(req) != DUPREQ_SUCCESS)
        {
	  LogCrit(COMPONENT_DISPATCH,
		  "Attempt to delete duplicate request failed on line %d",
		  __LINE__);
	}
    }
  else
    {
      DISP_SLOCK(xprt);
      if(svc_sendreply(xprt, req, pworker_data->funcdesc->xdr_encode_func,
		       (caddr_t) res_nfs) == FALSE)
        {
          LogWarn(COMPONENT_DISPATCH,
                  "NFS DISPATCHER: FAILURE: Error while calling "
                  "svc_sendreply on a new request. rpcxid=%u "
                  "socket=%d function:%s client:%s program:%d "
                  "nfs version:%d proc:%d xid:%u",
                  req->rq_xid, xprt->xp_fd,
                  pworker_data->funcdesc->funcname,
                  pworker_data->hostaddr_str, (int)req->rq_prog,
                  (int)req->rq_vers, (int)req->rq_proc, req->rq_xid);
          svcerr_systemerr(xprt, req);

          if (nfs_dupreq_delete(req) != DUPREQ_SUCCESS)
            {
              LogCrit(COMPONENT_DISPATCH,
                      "Attempt to delete duplicate request failed on line %d",
                      __LINE__);
            }
          DISP_SUNLOCK(xprt);
          goto freeargs;
        }
      DISP_SUNLOCK(xprt);
    } /* rc == NFS_REQ_DROP */

dupreq_finish:
  /* Mark request as finished */
  if (dpq_status == DUPREQ_SUCCESS)
      dpq_status = nfs_dupreq_finish(req, res_nfs);

freeargs:
  /* Free the arguments */  
  if(!SVC_FREEARGS(xprt,
                   pworker_data->funcdesc->xdr_decode_func,
                   (caddr_t) parg_nfs))
    {
      LogCrit(COMPONENT_DISPATCH,
              "NFS DISPATCHER: FAILURE: Bad SVC_FREEARGS for %s",
              pworker_data->funcdesc->funcname);
    }

  /* Finalize the request (frees reply if required) */
  if (res_nfs)
      nfs_dupreq_rele(req, pworker_data->funcdesc);

  clean_credentials(&pworker_data->user_credentials);

  return;

auth_failure:

  DISP_SLOCK(xprt);
  svcerr_auth(xprt, req, auth_rc);
  DISP_SUNLOCK(xprt);

  clean_credentials(&pworker_data->user_credentials);

  if(nfs_dupreq_delete(req) != DUPREQ_SUCCESS)
    LogCrit(COMPONENT_DISPATCH,
            "Attempt to delete duplicate request after auth failure");

  /* Finalize the request (frees reply if required) */
  if (res_nfs)
      nfs_dupreq_rele(req, pworker_data->funcdesc);
  
/* XXX */
#ifdef SONAS
  rpc_out++;
#endif
  return;

}                               /* nfs_rpc_execute */

/**
 * nfs_Init_worker_data: Init the data associated with a worker instance.
 *
 * This function is used to init the nfs_worker_data for a worker thread. These data are used by the
 * worker for RPC processing.
 *
 * @param param A structure of type nfs_worker_parameter_t with all the necessary information related to a worker
 * @param pdata Pointer to the data to be initialized.
 *
 * @return 0 if successfull, -1 otherwise.
 *
 */

int nfs_Init_worker_data(nfs_worker_data_t *data)
{
  char name[256];

  if(pthread_mutex_init(&(data->request_pool_mutex), NULL) != 0)
    return -1;

  sprintf(name, "Worker Thread #%u", (int)data->worker_index);
  if(tcb_new(&(data->wcb), name) != 0)
    return -1;

  /* init thr waitq */
  init_wait_q_entry(&data->wqe);
  data->wcb.tcb_ready = FALSE;
  data->funcdesc = INVALID_FUNCDESC;

  return 0;
}                               /* nfs_Init_worker_data */

#ifdef _USE_9P
/**
 * _9p_execute: execute a 9p request.
 *
 * Executes 9P request
 *
 * @param nfsreq      [INOUT] pointer to 9p request
 * @param pworker_data [INOUT] pointer to worker's specific data
 *
 * @return nothing (void function)
 *
 */
static void _9p_execute( _9p_request_data_t * preq9p, 
                          nfs_worker_data_t * pworker_data)
{
  _9p_process_request( preq9p, pworker_data ) ;
  return ;
} /* _9p_execute */
#endif

/* XXX include dependency issue prevented declaring in nfs_req_queue.h */
request_data_t *nfs_rpc_dequeue_req(nfs_worker_data_t *worker);

/**
 * worker_thread: The main function for a worker thread
 *
 * This is the body of the worker thread. Its starting arguments are located in
 * global array worker_data. The argument is no pointer but the worker's index.
 * It then uses this index to address its own worker data in the array.
 *
 * @param IndexArg the index for the worker thread, in fact an integer cast as
 * a void *
 *
 * @return Pointer to the result (but this function will mostly loop forever).
 *
 */
void *worker_thread(void *IndexArg)
{
  request_data_t *nfsreq;
  int rc = 0;
  unsigned long worker_index = (unsigned long) IndexArg;
  nfs_worker_data_t *pmydata = &(workers_data[worker_index]);
  char thr_name[32];
  gsh_xprt_private_t *xu = NULL;
  uint32_t refcnt;

  snprintf(thr_name, sizeof(thr_name), "Worker Thread #%lu", worker_index);
  SetNameFunction(thr_name);

  /* save current signal mask */
  rc = pthread_sigmask(SIG_SETMASK, (sigset_t *) 0, &pmydata->sigmask);
  if (rc) {
      LogFatal(COMPONENT_DISPATCH,
               "pthread_sigmask returned %d", rc);
  }

  if(mark_thread_existing(&(pmydata->wcb)) == PAUSE_EXIT)
    {
      /* Oops, that didn't last long... exit. */
      mark_thread_done(&(pmydata->wcb));
      LogDebug(COMPONENT_DISPATCH,
               "Worker exiting before initialization");
      return NULL;
    }

  LogDebug(COMPONENT_DISPATCH, "NFS WORKER #%lu: my pthread id is %p",
           worker_index, (caddr_t) pthread_self());

  if(FSAL_IS_ERROR(FSAL_InitClientContext(&pmydata->thread_fsal_context)))
    {
      /* Failed init */
      LogFatal(COMPONENT_DISPATCH,
               "Error initializing thread's credential");
    }

  LogInfo(COMPONENT_DISPATCH, "Worker successfully initialized");

  /* Worker's infinite loop */
  while(1)
    {
      /* update memory and FSAL stats,
       * twice often than stats display.
       */
      if(time(NULL) - pmydata->stats.last_stat_update >
         (int)nfs_param.core_param.stats_update_delay / 2)
        {

          FSAL_get_stats(&pmydata->stats.fsal_stats, FALSE);

          /* reset last stat */
          pmydata->stats.last_stat_update = time(NULL);
        }

      LogFullDebug(COMPONENT_DISPATCH, "NFS WORKER #%lu PAUSE/SHUTDOWN check",
                   worker_index);

      /*
       * XXX Fiddling with states in the tcp defeats the purpose of
       * having the abstraction.  If we want to have a lockless pass,
       * that should be an inline routine, or similar.
       */

      /* Get the state without lock first, if things are fine
       * don't bother to check under lock.
       */
      if(pmydata->wcb.tcb_state != STATE_AWAKE) {
          while(1)
            {
              P(pmydata->wcb.tcb_mutex);
              switch(thread_sm_locked(&pmydata->wcb))
                {
                  case THREAD_SM_BREAK:
                      /* XXX ends wait state */
                      V(pmydata->wcb.tcb_mutex);
                      goto wbreak;
                      break;

                  case THREAD_SM_RECHECK:
                    V(pmydata->wcb.tcb_mutex);
                    continue;

                  case THREAD_SM_EXIT:
                    LogDebug(COMPONENT_DISPATCH, "Worker exiting as requested");
                    V(pmydata->wcb.tcb_mutex);
                    return NULL;
                }
            }
        }

    wbreak:
      nfsreq = nfs_rpc_dequeue_req(pmydata);

      if(!nfsreq)
          continue;

      LogFullDebug(COMPONENT_DISPATCH,
                   "Processing a new request, pause_state: %s",
                   pause_state_str[pmydata->wcb.tcb_state]);

      switch(nfsreq->rtype)
      {
       case NFS_REQUEST:
           /* check for destroyed xprts */
           xu = (gsh_xprt_private_t *) nfsreq->r_u.nfs->xprt->xp_u1;
           pthread_mutex_lock(&nfsreq->r_u.nfs->xprt->xp_lock);
           if (xu->flags & XPRT_PRIVATE_FLAG_DESTROYED) {
               pthread_mutex_unlock(&nfsreq->r_u.nfs->xprt->xp_lock);
               goto finalize_req;
           }
           refcnt = xu->refcnt;
           pthread_mutex_unlock(&nfsreq->r_u.nfs->xprt->xp_lock);
           /* execute */
           LogDebug(COMPONENT_DISPATCH,
                    "NFS protocol request, nfsreq=%p xid=%u xprt=%p refcnt=%u",
                    nfsreq,
                    nfsreq->r_u.nfs->msg.rm_xid,
                    nfsreq->r_u.nfs->xprt,
                    refcnt);
           nfs_rpc_execute(nfsreq, pmydata);
           break;

       case NFS_CALL:
           /* NFSv4 rpc call (callback) */
           nfs_rpc_dispatch_call(nfsreq->r_u.call, 0 /* XXX flags */);
           break;

#ifdef _USE_9P
       case _9P_REQUEST:
           _9p_execute(&nfsreq->r_u._9p, pmydata);
#else
           LogCrit(COMPONENT_DISPATCH, "Implementation error, 9P message "
                     "when 9P support is disabled" ) ;
           break;
#endif           
         }

    finalize_req:
      /* XXX needed?  at NIV_DEBUG? */
      LogDebug(COMPONENT_DISPATCH, "Signaling completion of request");

      /* Drop req_cnt and xprt refcnt, if appropriate */
      switch(nfsreq->rtype) {
       case NFS_REQUEST:
           pthread_mutex_lock(&nfsreq->r_u.nfs->xprt->xp_lock);
           --(xu->req_cnt);
           gsh_xprt_unref(
               nfsreq->r_u.nfs->xprt, XPRT_PRIVATE_FLAG_LOCKED);
           break;
       case NFS_CALL:
           break;
       default:
           break;
       }

      /* Free the req by releasing the entry */
      LogFullDebug(COMPONENT_DISPATCH,
                   "Invalidating processed entry");
#ifdef _USE_9P
      if( nfsreq->rtype != _9P_REQUEST && nfsreq->r_u.nfs ) /** @todo : check if this does not produce memleak as 9P is used */
        pool_free(request_data_pool, nfsreq->r_u.nfs);
#else
      switch(nfsreq->rtype) {
       case NFS_REQUEST:
           pool_free(request_data_pool, nfsreq->r_u.nfs);
           break;
      default:
          break;
      }
#endif
      pool_free(request_pool, nfsreq);


    }                           /* while( 1 ) */
  tcb_remove(&pmydata->wcb);
  return NULL;
}                               /* worker_thread */<|MERGE_RESOLUTION|>--- conflicted
+++ resolved
@@ -546,12 +546,8 @@
   nfs_stat_type_t              stat_type;
   int                          port;
   int                          rc;
-<<<<<<< HEAD
   int                          do_dupreq_cache;
   export_perms_t             * pexport_perms = &pworker_data->export_perms;
-=======
-  export_perms_t               export_perms;
->>>>>>> 7e232a5b
   int                          protocol_options = 0;
   fsal_op_context_t          * pfsal_op_ctx = NULL;
   struct nfs_req_timer         req_timer;
