/*
 * vim:expandtab:shiftwidth=8:tabstop=8:
 *
 * Copyright CEA/DAM/DIF  (2008)
 * contributeur : Philippe DENIEL   philippe.deniel@cea.fr
 *                Thomas LEIBOVICI  thomas.leibovici@cea.fr
 *
 *
 * This program is free software; you can redistribute it and/or
 * modify it under the terms of the GNU Lesser General Public
 * License as published by the Free Software Foundation; either
 * version 3 of the License, or (at your option) any later version.
 * 
 * This program is distributed in the hope that it will be useful,
 * but WITHOUT ANY WARRANTY; without even the implied warranty of
 * MERCHANTABILITY or FITNESS FOR A PARTICULAR PURPOSE.  See the GNU
 * Lesser General Public License for more details.
 * 
 * You should have received a copy of the GNU Lesser General Public
 * License along with this library; if not, write to the Free Software
 * Foundation, Inc., 51 Franklin Street, Fifth Floor, Boston, MA  02110-1301  USA
 * 
 * ---------------------------------------
 */
#ifdef HAVE_CONFIG_H
#include "config.h"
#endif

#include "BuddyMalloc.h"
#include <pthread.h>
#include "log_functions.h"
#include "errno.h"
#include <stdlib.h>
#include <sys/time.h>
#include <unistd.h>
#include <strings.h>
#include <string.h>
#include <malloc.h>

#define MEM_SIZE  1000000LL
#define NB_THREADS 30
#define NB_STR    100

buddy_parameter_t parameter = {

  MEM_SIZE,
  FALSE,
  FALSE,
  FALSE,
  -1,
  -1,
  "/dev/tty"
};

buddy_parameter_t parameter_realloc = {

  MEM_SIZE,
  TRUE,
  TRUE,
  TRUE,
  3,
  5,
  "/dev/tty"
};

#define MEM_SIZE_SMALL 10000LL

buddy_parameter_t parameter_realloc_small = {

  MEM_SIZE_SMALL,
  TRUE,
  TRUE,
  TRUE,
  2,
  5,
  "/dev/tty"
};

typedef struct string_info
{

  char *str;
  int len;

} string_info;

static int my_rand()
{
  /* rand is in the range [0:2^15[ */
  return (rand() << 16) + rand();
}

static void print_mallinfo()
{
  struct mallinfo system_mem_info;

  system_mem_info = mallinfo();

  printf("---- Mallinfo ----\n");
  printf("Total %d\n", system_mem_info.arena);
  printf("NbOrdBlocks %d\n", system_mem_info.ordblks);
  printf("NbSmallBlocks %d\n", system_mem_info.smblks);

  printf("UsedOrdBlocks %d\n", system_mem_info.uordblks);
  printf("UsedSmallBlocks %d\n", system_mem_info.usmblks);

}

static struct timeval time_diff(struct timeval time_from, struct timeval time_to)
{

  struct timeval result;

  if(time_to.tv_usec < time_from.tv_usec)
    {
      result.tv_sec = time_to.tv_sec - time_from.tv_sec - 1;
      result.tv_usec = 1000000 + time_to.tv_usec - time_from.tv_usec;
    }
  else
    {
      result.tv_sec = time_to.tv_sec - time_from.tv_sec;
      result.tv_usec = time_to.tv_usec - time_from.tv_usec;
    }

  return result;

}

/* Allocate and write into memory. */
void *TEST1(void *arg)
{

  int th = (long)arg;
  int i, rc;
  string_info strings[NB_STR];

#ifdef _DEBUG_MEMALLOC
  InitDebug(NIV_FULL_DEBUG);
#endif

  printf("%d:BuddyInit(%llu)=%d\n", th, MEM_SIZE, rc = BuddyInit(&parameter));

  if(rc)
    exit(1);

  for(i = 0; i < NB_STR; i++)
    {
      unsigned int j;
      size_t len;

      len = (unsigned long)my_rand() % 100;
      if(len == 0)
        len = 1;

      strings[i].str = BuddyMalloc(len);

      if(!strings[i].str)
        {
          printf("%d:**** NOT ENOUGH MEMORY TO ALLOCATE %lld : %d *****\n", th,
                 (long long int)len, BuddyErrno);
          strings[i].len = 0;
          continue;
        }

      strings[i].len = len;

      for(j = 0; j < len - 1; j++)
        {
          strings[i].str[j] = '0' + j;
        }
      strings[i].str[j] = '\0';

      usleep(1000);             /* for mixing threads actions */

    }

  /* now, check for integrity */

  for(i = 0; i < NB_STR; i++)
    {
#ifdef _DEBUG_MEMALLOC
      printf("%d>%d:%d:%s\n", th, strings[i].len, strlen(strings[i].str), strings[i].str);
#endif
      if(strings[i].len - 1 != (int)strlen(strings[i].str))
        printf("************ INTEGRITY ERROR !!! ************\n");

      usleep(1000);             /* for mixing threads actions */

      /* Freeing block */
      BuddyFree(strings[i].str);

    }

  printf("BUDDY_ERRNO=%d\n", BuddyErrno);

  /* Final config */
  BuddyDumpMem(stdout);

#ifdef _DEBUG_MEMLEAKS
  DisplayMemoryMap(stdout);
#endif

  /* destroy thread resources */
  if(rc = BuddyDestroy())
    {
      printf("ERROR in BuddyDestroy: %d\n", rc);
    }

  return NULL;

}

#define NB_LOOP2 10000

/* Malloc/Free loop */
void *TEST2(void *arg)
{

  int th = (long)arg;

  int i, rc;
  struct timeval tv1, tv2, tv3;
  size_t total;

#ifdef _DEBUG_MEMALLOC
  InitDebug(NIV_FULL_DEBUG);
#endif

  printf("%d:BuddyInit(%llu)=%d\n", th, MEM_SIZE, rc = BuddyInit(&parameter));

  if(rc)
    exit(1);

  total = MEM_SIZE;

  gettimeofday(&tv1, NULL);

  for(i = 0; i < NB_LOOP2; i++)
    {

      size_t len;
      caddr_t ptr;

      len = my_rand() % total;
      if(len == 0)
        len = 1;

      ptr = BuddyMalloc(len);

      if(!ptr)
        {
          printf("%d:**** NOT ENOUGH MEMORY TO ALLOCATE %llu : %d *****\n", th,
                 (unsigned long long)len, BuddyErrno);

          /* Final config */
          BuddyDumpMem(stdout);

#ifdef _DEBUG_MEMLEAKS
          DisplayMemoryMap(stdout);
#endif

          exit(1);
        }

      BuddyFree(ptr);
    }

  gettimeofday(&tv2, NULL);

  tv3 = time_diff(tv1, tv2);

  printf("%d: %d Malloc/Free in %lu.%.6lu s\n", th, NB_LOOP2, tv3.tv_sec, tv3.tv_usec);

  printf("BUDDY_ERRNO=%d\n", BuddyErrno);

  /* Final config */
  BuddyDumpMem(stdout);

#ifdef _DEBUG_MEMLEAKS
  DisplayMemoryMap(stdout);
#endif

  /* destroy thread resources */
  if(rc = BuddyDestroy())
    {
      printf("ERROR in BuddyDestroy: %d\n", rc);
    }

  return NULL;

}

#define NB_LOOP3 100

/* Test alignement */
void *TEST3(void *arg)
{

  int th = (long)arg;

  int i, rc;
  size_t total = MEM_SIZE / 10;

#ifdef _DEBUG_MEMALLOC
  InitDebug(NIV_DEBUG);
#endif

  printf("%d:BuddyInit(%llu)=%d\n", th, MEM_SIZE, rc = BuddyInit(&parameter));

  if(rc)
    exit(1);

  for(i = 0; i < NB_LOOP3; i++)
    {

      size_t len;
      caddr_t ptr;

      len = my_rand() % total;
      if(len == 0)
        len = 1;

      ptr = BuddyMalloc(len);

      if(!ptr)
        {
          printf("%d:**** NOT ENOUGH MEMORY TO ALLOCATE %llu :%d *****\n", th,
                 (unsigned long long)len, BuddyErrno);
          break;
        }

      usleep(1000);             /* for mixing threads actions */

#ifdef _DEBUG_MEMALLOC
      /* print hexa part of adress */
      printf("%p\n", ptr);
#endif

      /* 32 bits alignment test */
      if((unsigned long)ptr & 3)
        printf("%d:32 bits alignment ERROR\n", th);
      /* 64 bits alignment test */
      if((unsigned long)ptr & 7)
        printf("%d:64 bits alignment ERROR\n", th);

    }

  /* Final config */
  BuddyDumpMem(stdout);

#ifdef _DEBUG_MEMLEAKS
  DisplayMemoryMap(stdout);
#endif

  /* destroy thread resources */
  if(rc = BuddyDestroy())
    {
      printf("ERROR in BuddyDestroy: %d\n", rc);
    }

  return NULL;

}

#define NB_SIMULTANEOUS 4

/* Test realloc */
void *TEST4(void *arg)
{

  int th = (long)arg;

  int rc;
  unsigned int i, j;
  size_t total = 4 * MEM_SIZE_SMALL;
  size_t current = 2;
  size_t old;
  char *pointer[NB_SIMULTANEOUS];
  char *new_pointer[NB_SIMULTANEOUS];

#ifdef _DEBUG_MEMALLOC
  InitDebug(NIV_DEBUG);
#endif

  printf("%d:BuddyInit(%llu)=%d\n", th, MEM_SIZE, rc =
         BuddyInit(&parameter_realloc_small));

  if(rc)
    exit(1);

  /* initial allocation */
  for(j = 0; j < NB_SIMULTANEOUS; j++)
    {

      pointer[j] = BuddyMalloc(current);

      if(!pointer[j])
        {
          printf("%d:**** NOT ENOUGH MEMORY TO ALLOCATE %llu :%d *****\n", th,
                 (unsigned long long)current, BuddyErrno);
          BuddyDumpMem(stdout);
#ifdef _DEBUG_MEMLEAKS
          DisplayMemoryMap(stdout);
#endif
          return NULL;
        }

      /* initial affectation */
      for(i = 0; i < current; i++)
        {
          pointer[j][i] = (char)(i % 256);
        }

    }

  /* Final config */
  BuddyDumpMem(stdout);
#ifdef _DEBUG_MEMLEAKS
  DisplayMemoryMap(stdout);
#endif

  old = current;
  current <<= 1;

  while(current < total)
    {

      /* realloc the pointer */
      for(j = 0; j < NB_SIMULTANEOUS; j++)
        {

          new_pointer[j] = BuddyRealloc(pointer[j], current);

          if(!new_pointer[j])
            {
              printf("%d:**** NOT ENOUGH MEMORY TO ALLOCATE %llu :%d *****\n", th,
                     (unsigned long long)current, BuddyErrno);
              BuddyDumpMem(stdout);
#ifdef _DEBUG_MEMLEAKS
              DisplayMemoryMap(stdout);
#endif

              return NULL;
            }

          /* verifies the content of the new area */
          for(i = 0; i < old; i++)
            {
              if(new_pointer[j][i] != (char)(i % 256))
                {
                  printf("%d:**** INTEGRITY ERROR : ptr[%d] != %d *****\n", th, i,
                         i % 256);
                }
            }

          /* sets the content of the new area */
          for(i = old; i < current; i++)
            {
              new_pointer[j][i] = (char)(i % 256);
            }

          pointer[j] = new_pointer[j];
        }

      old = current;
      current <<= 1;

      usleep(1000);             /* for mixing threads actions */

    }

  printf("BUDDY_ERRNO=%d\n", BuddyErrno);

  /* Final config */
  BuddyDumpMem(stdout);

#ifdef _DEBUG_MEMLEAKS
  DisplayMemoryMap(stdout);
#endif

  /* destroy thread resources */
  if(rc = BuddyDestroy())
    {
      printf("ERROR in BuddyDestroy: %d\n", rc);
    }

  return NULL;

}

/* Allocate using calloc and write into memory. */
void *TEST5(void *arg)
{

  int th = (long)arg;
  int i, rc;
  string_info strings[NB_STR];

#ifdef _DEBUG_MEMALLOC
  InitDebug(NIV_FULL_DEBUG);
#endif

  printf("%d:BuddyInit(%llu)=%d\n", th, MEM_SIZE, rc = BuddyInit(&parameter));

  if(rc)
    exit(1);

  for(i = 0; i < NB_STR; i++)
    {
      int j;
      int len;

      len = (unsigned long)my_rand() % 100;
      if(len == 0)
        len = 1;

      strings[i].str = BuddyCalloc(len, sizeof(char));

      if(!strings[i].str)
        {
          printf("%d:**** NOT ENOUGH MEMORY TO ALLOCATE %d : %d *****\n", th, len,
                 BuddyErrno);
          strings[i].len = 0;
          continue;
        }

      strings[i].len = len;

      for(j = 0; j < len - 1; j++)
        {
          /* verifies that it was NULL */
          if(strings[i].str[j])
            {
              printf("%d:**** MEMSET ERROR : string[%d].str[%d] != 0 *****\n", th, i, j);
            }
          strings[i].str[j] = '0' + j;
        }

      if(strings[i].str[j])
        printf("%d:**** MEMSET ERROR : string[%d].str[%d] != 0 *****\n", th, i, j);
      strings[i].str[j] = '\0';

      usleep(1000);             /* for mixing threads actions */

    }

  printf("BUDDY_ERRNO=%d\n", BuddyErrno);

  /* Now check for integrity */

  for(i = 0; i < NB_STR; i++)
    {
#ifdef _DEBUG_MEMALLOC
      printf("%d>%d:%d:%s\n", th, strings[i].len, strlen(strings[i].str), strings[i].str);
#endif
      if(strings[i].len - 1 != (int)strlen(strings[i].str))
        printf("************ INTEGRITY ERROR !!! ************\n");

      usleep(1000);             /* for mixing threads actions */

      /* Freeing block */
      BuddyFree(strings[i].str);

    }

  printf("BUDDY_ERRNO=%d\n", BuddyErrno);

  /* starts the test again, now that the memory is "dirty" */

  for(i = 0; i < NB_STR; i++)
    {
      int j;
      int len;

      len = (unsigned long)my_rand() % 100;
      if(len == 0)
        len = 1;

      strings[i].str = BuddyCalloc(len, sizeof(char));

      if(!strings[i].str)
        {
          printf("%d:**** NOT ENOUGH MEMORY TO ALLOCATE %d : %d *****\n", th, len,
                 BuddyErrno);
          strings[i].len = 0;
          continue;
        }

      strings[i].len = len;

      for(j = 0; j < len - 1; j++)
        {
          /* verifies that it was NULL */
          if(strings[i].str[j])
            {
              printf("%d:**** MEMSET ERROR : string[%d].str[%d] != 0 *****\n", th, i, j);
            }
          strings[i].str[j] = '0' + j;
        }

      if(strings[i].str[j])
        printf("%d:**** MEMSET ERROR : string[%d].str[%d] != 0 *****\n", th, i, j);
      strings[i].str[j] = '\0';

      usleep(1000);             /* for mixing threads actions */

    }

  printf("BUDDY_ERRNO=%d\n", BuddyErrno);

  /* Now check for integrity */

  for(i = 0; i < NB_STR; i++)
    {
#ifdef _DEBUG_MEMALLOC
      printf("%d>%d:%d:%s\n", th, strings[i].len, strlen(strings[i].str), strings[i].str);
#endif
      if(strings[i].len - 1 != (int)strlen(strings[i].str))
        printf("************ INTEGRITY ERROR !!! ************\n");

      usleep(1000);             /* for mixing threads actions */

      /* Freeing block */
      BuddyFree(strings[i].str);

    }

  printf("BUDDY_ERRNO=%d\n", BuddyErrno);

  /* Final config */
  BuddyDumpMem(stdout);

#ifdef _DEBUG_MEMLEAKS
  DisplayMemoryMap(stdout);
#endif

  /* destroy thread resources */
  if(rc = BuddyDestroy())
    {
      printf("ERROR in BuddyDestroy: %d\n", rc);
    }

  return NULL;

}                               /* TEST5 */

#define NB_PAGES 3

/* TEST6:
 * Tests "on_demand_alloc".
 * This test randomly allocates NB_PAGES * MEM_SIZE.
 * And prints its stats.
 */
void *TEST6(void *arg)
{

  int th = (long)arg;

  int i, rc;

  size_t min_alloc = MEM_SIZE / 10;
  size_t max_alloc = 3 * MEM_SIZE / 4;

  size_t total = 0;

#ifdef _DEBUG_MEMALLOC
  InitDebug(NIV_DEBUG);
#endif

  printf("%d:BuddyInit(%llu)=%d\n", th, MEM_SIZE, rc = BuddyInit(&parameter_realloc));

  if(rc)
    exit(1);

#ifdef _DEBUG_MEMALLOC
  /* Final config */
  BuddyDumpMem(stdout);
#endif
#ifdef _DEBUG_MEMLEAKS
  DisplayMemoryMap(stdout);
#endif

  while(total < NB_PAGES * MEM_SIZE)
    {

      size_t len;
      caddr_t ptr;

      len = (unsigned long)my_rand() % (max_alloc - min_alloc) + min_alloc;

      ptr = BuddyMalloc(len);

      if(!ptr)
        {
          printf("%d:**** NOT ENOUGH MEMORY TO ALLOCATE %llu :%d *****\n", th,
                 (unsigned long long)len, BuddyErrno);
          exit(1);
        }

      total += len;

#ifdef _DEBUG_MEMALLOC
      /* Final config */
      BuddyDumpMem(stdout);
#endif
#ifdef _DEBUG_MEMLEAKS
      DisplayMemoryMap(stdout);
#endif

      usleep(1000);             /* for mixing threads actions */

    }

  /* destroy thread resources */
  if(rc = BuddyDestroy())
    {
      printf("ERROR in BuddyDestroy: %d\n", rc);
    }

  return NULL;

}

#define NB_LOOP7  100
#define NB_ITEM7  10

/* TEST7:
 * Tests "on_demand_alloc" and extra_alloc.
 * This randomly alloc/free some memory
 * and print its sate.
 */
void *TEST7(void *arg)
{

  int th = (long)arg;

  int i, index, rc;

  size_t min_alloc = MEM_SIZE / 5;
  size_t max_alloc = 2 * MEM_SIZE;      /* 3*MEM_SIZE/4; */

  caddr_t table_alloc[NB_ITEM7];

#ifdef _DEBUG_MEMALLOC
  InitDebug(NIV_DEBUG);
#endif

  for(i = 0; i < NB_ITEM7; i++)
    table_alloc[i] = NULL;

  print_mallinfo();

  printf("%d:BuddyInit(%llu)=%d\n", th, MEM_SIZE, rc = BuddyInit(&parameter_realloc));

  if(rc)
    exit(1);

#ifdef _DEBUG_MEMALLOC
  /* Final config */
  BuddyDumpMem(stdout);
#endif
#ifdef _DEBUG_MEMLEAKS
  DisplayMemoryMap(stdout);
#endif

  for(i = 0; i < NB_LOOP7; i++)
    {

      size_t len;
      caddr_t ptr;

      /* randomly choose a slot */

      index = (unsigned long)my_rand() % NB_ITEM7;

      if(table_alloc[index] == NULL)
        {
          /* the slot is empty, alloc some memory */

          len = (unsigned long)my_rand() % (max_alloc - min_alloc) + min_alloc;

#ifdef _DEBUG_MEMALLOC
          printf("---------- BuddyMalloc( %lu ) ---------\n", len);
#endif

          ptr = BuddyMalloc(len);

          if(!ptr)
            {
              printf("%d:**** NOT ENOUGH MEMORY TO ALLOCATE %llu :%d *****\n", th,
                     (unsigned long long)len, BuddyErrno);
              exit(1);
            }

          table_alloc[index] = ptr;

        }
      else
        {
#ifdef _DEBUG_MEMALLOC
          printf("---------- BuddyFree( %p ) ---------\n", table_alloc[index]);
#endif

          /* The slot is not empty, we free it. */

          BuddyFree(table_alloc[index]);

          table_alloc[index] = NULL;

        }

#ifdef _DEBUG_MEMALLOC
      /* Final config */
      BuddyDumpMem(stdout);
#endif
#ifdef _DEBUG_MEMLEAKS
      DisplayMemoryMap(stdout);
#endif

      usleep(1000);             /* for mixing threads actions */

    }

  /* print final config */
  printf("---------- Thread %d ---------\n", th);
  BuddyDumpMem(stdout);
#ifdef _DEBUG_MEMLEAKS
  DisplayMemoryMap(stdout);
#endif

  print_mallinfo();

  /* Free everything */
  for(index = 0; index < NB_ITEM7; index++)
    {
      if(table_alloc[index])
        BuddyFree(table_alloc[index]);
    }

  /* print final config */
  printf("---------- Thread %d ---------\n", th);
  BuddyDumpMem(stdout);

#ifdef _DEBUG_MEMLEAKS
  DisplayMemoryMap(stdout);
#endif

  print_mallinfo();

  /* destroy thread resources */
  if(rc = BuddyDestroy())
    {
      printf("ERROR in BuddyDestroy: %d\n", rc);
    }

  return NULL;

}

#define NB_LOOP8  5000
#define NB_ITEM8  30

/* TEST8:
 * Tests "on_demand_alloc" and garbage collecting.
 * This randomly alloc/free some memory blocks
 * and output a graph that indicates used pages statistics.
 */
void *TEST8(void *arg)
{

  int th = (long)arg;

  int i, index, rc;

  unsigned int last_used = 0;
  unsigned int last_pages = 0;

  buddy_stats_t stats;

  size_t min_alloc = MEM_SIZE_SMALL / 5;
  size_t max_alloc = 3 * MEM_SIZE_SMALL / 4;

  caddr_t table_alloc[NB_ITEM8];

#ifdef _DEBUG_MEMALLOC
  InitDebug(NIV_DEBUG);
#endif

  for(i = 0; i < NB_ITEM8; i++)
    table_alloc[i] = NULL;

  printf("%d:BuddyInit(%llu)=%d\n", th, MEM_SIZE_SMALL, rc =
         BuddyInit(&parameter_realloc_small));

  if(rc)
    exit(1);

#ifdef _DEBUG_MEMALLOC
  /* Final config */
  BuddyDumpMem(stdout);
#endif
#ifdef _DEBUG_MEMLEAKS
  DisplayMemoryMap(stdout);
#endif

  printf("ThreadId;TotalSize;UsedSize;NbPages;UsedPages\n");

  for(i = 0; i < NB_LOOP8; i++)
    {

      size_t len;
      caddr_t ptr;

      /* randomly choose a slot */

      index = (unsigned long)my_rand() % NB_ITEM8;

      if(table_alloc[index] == NULL)
        {
          /* the slot is empty, alloc some memory */

          len = (unsigned long)my_rand() % (max_alloc - min_alloc) + min_alloc;

#ifdef _DEBUG_MEMALLOC
          printf("---------- BuddyMalloc( %lu ) ---------\n", len);
#endif

          ptr = BuddyMalloc(len);

          if(!ptr)
            {
              printf("%d:**** NOT ENOUGH MEMORY TO ALLOCATE %llu :%d *****\n", th,
                     (unsigned long long)len, BuddyErrno);
              exit(1);
            }

          table_alloc[index] = ptr;

        }
      else
        {
#ifdef _DEBUG_MEMALLOC
          printf("---------- BuddyFree( %p ) ---------\n", table_alloc[index]);
#endif

          /* The slot is not empty, we free it. */

          BuddyFree(table_alloc[index]);

          table_alloc[index] = NULL;

        }

#ifdef _DEBUG_MEMALLOC
      /* Final config */
      BuddyDumpMem(stdout);
#endif
#ifdef _DEBUG_MEMLEAKS
      DisplayMemoryMap(stdout);
#endif

      /* Prints csv statistics */
      BuddyGetStats(&stats);

#ifdef _DEBUG_MEMALLOC
      printf("%d;%lu;%lu;%u;%u;\n", th, stats.StdMemSpace, stats.StdUsedSpace,
             stats.NbStdPages, stats.NbStdUsed);
#else

      if((stats.NbStdPages != last_pages) || (stats.NbStdUsed != last_used))
        {
          printf("%d;%u;%u;\n", th, stats.NbStdPages, stats.NbStdUsed);
          last_pages = stats.NbStdPages;
          last_used = stats.NbStdUsed;
        }
#endif

      usleep(1000);             /* for mixing threads actions */

    }

  /* destroy thread resources */
  if(rc = BuddyDestroy())
    {
      printf("ERROR in BuddyDestroy: %d\n", rc);
    }

  return NULL;

}

/* TEST9:
 * test block labels.
 */
void *TEST9(void *arg)
{

#ifdef _DEBUG_MEMLEAKS

  int th = (long)arg;
  int i, rc;

  char labels[NB_STR][64];
  string_info strings[NB_STR];

  printf("%d:BuddyInit(%llu)=%d\n", th, MEM_SIZE, rc = BuddyInit(&parameter));

  if(rc)
    exit(1);

  for(i = 0; i < NB_STR; i++)
    {
      int j;
      int len;

      len = (unsigned long)my_rand() % 100;
      if(len == 0)
        len = 1;

      snprintf(labels[i], 64, "%d-%d-%d", th, i, len);

      BuddySetDebugLabel(labels[i]);

      strings[i].str = BuddyMalloc(len);

      if(!strings[i].str)
        {
          printf("%d:**** NOT ENOUGH MEMORY TO ALLOCATE %d : %d *****\n", th, len,
                 BuddyErrno);
          strings[i].len = 0;
          continue;
        }

      strings[i].len = len;

      usleep(1000);             /* for mixing threads actions */

    }
  printf("========== END OF ALLOCATION =============\n");

  BuddyDumpMem(stdout);
#ifdef _DEBUG_MEMLEAKS
  printf("_DEBUG_MEMLEAKS enabled\n");
  BuddyLabelsSummary();
#endif

  printf("Number of blocks with the label %s: %d\n", labels[0],
         BuddyCountDebugLabel(labels[0]));

  /* get labels for each string */
  for(i = 0; i < NB_STR; i++)
    {
      printf("%d: Label[%d]= %s = %s\n", th, i, labels[i],
             BuddyGetDebugLabel(strings[i].str));

      /* Freeing block */
      BuddyFree(strings[i].str);
    }

  /* destroy thread resources */
  if(rc = BuddyDestroy())
    {
      printf("ERROR in BuddyDestroy: %d\n", rc);
    }
#endif

  return NULL;

}

#define NB_ITEMA  10
#define NB_LOOPA  100

pthread_mutex_t testA_mutex = PTHREAD_MUTEX_INITIALIZER;
caddr_t tab_alloc_testA[NB_ITEMA];

#define P( __mutex__ ) pthread_mutex_lock( &__mutex__ )
#define V( __mutex__ ) pthread_mutex_unlock( &__mutex__ )

void *TESTA(void *arg)
{

  int th = (long)arg;

  unsigned int slot;
  unsigned long duration;
  size_t len;
  caddr_t block;
  size_t total = MEM_SIZE / 10;
  int nloop, rc;

  printf("%d:BuddyInit(%llu)=%d\n", th, MEM_SIZE, rc = BuddyInit(&parameter_realloc));

  for(nloop = 0; nloop < NB_LOOPA; nloop++)
    {

      /* find a free place and allocates some memory */
      slot = (unsigned int)my_rand() % NB_ITEMA;
      do
        {

          P(testA_mutex);

          /* exits loop if the slot is empty */
          if(tab_alloc_testA[slot] == NULL)
            break;

          /* else, sleep for a while */
          V(testA_mutex);
          usleep(1000);
          slot = (slot + 1) % NB_ITEMA;

        }
      while(1);

      len = my_rand() % total;
      if(len == 0)
        len = 1;

      tab_alloc_testA[slot] = BuddyMalloc(len);

      printf("Thread %d allocated slot %u = %p\n", th, slot, tab_alloc_testA[slot]);

      /* unlock the table */
      V(testA_mutex);

      /* sleep for a while */
      duration = (unsigned long)my_rand() % 1000;
      usleep(duration);

      /* then, find an allocated block and free it */
      slot = (unsigned int)my_rand() % NB_ITEMA;
      do
        {

          P(testA_mutex);

          /* exits loop if the slot is empty */
          if(tab_alloc_testA[slot] != NULL)
            break;

          /* else, sleep for a while */
          V(testA_mutex);
          usleep(1000);

          slot = (slot + 1) % NB_ITEMA;

        }
      while(1);

      printf("Thread %d frees slot %u = %p\n", th, slot, tab_alloc_testA[slot]);

      BuddyFree(tab_alloc_testA[slot]);

      tab_alloc_testA[slot] = NULL;

      V(testA_mutex);

    }

  BuddyDumpMem(stdout);

#ifdef _DEBUG_MEMLEAKS
  DisplayMemoryMap(stdout);
#endif
  /* destroy thread resources */
<<<<<<< HEAD
  if ( rc = BuddyDestroy() )
        printf("ERROR in BuddyDestroy: %d\n", rc );
  else
        printf("All resources released successfully\n");
  
=======
  if(rc = BuddyDestroy())
    {
      printf("ERROR in BuddyDestroy: %d\n", rc);
    }
>>>>>>> 1058f3d4

  return NULL;

}

/* TEST9:
 * integrity tests.
 */
void *TESTB(void *arg)
{

  int th = (long)arg;
  int rc;

  caddr_t pointer;

  printf("%d:BuddyInit(%llu)=%d\n", th, MEM_SIZE, rc = BuddyInit(&parameter));

  /* tests on a good adress */

  pointer = BuddyMalloc(1024);

#ifdef _DETECT_MEMCORRUPT
  printf("--> Checking an good address %p\n", pointer);
  BuddyCheck(pointer);
#endif

  printf("--> Trying to free a good address %p\n", pointer);

  BuddyFree(pointer);

  /* tests on a stack adress */

  pointer = (caddr_t) & arg;

#ifdef _DETECT_MEMCORRUPT
  printf("--> Checking an invalid address %p\n", pointer);

  BuddyCheck(pointer);
#endif

  printf("--> Trying to free an invalid address %p\n", pointer);

  BuddyFree(pointer);

  /* tests on a malloc adress */

  pointer = malloc(1024);

#ifdef _DETECT_MEMCORRUPT
  printf("--> Checking a libc malloc address %p\n", pointer);

  BuddyCheck(pointer);
#endif

  printf("--> Trying to free a libc malloc address %p\n", pointer);

  BuddyFree(pointer);

  free(pointer);

  /* tests on a null adress */

  pointer = NULL;

#ifdef _DETECT_MEMCORRUPT
  printf("--> Checking a NULL address %p\n", pointer);

  BuddyCheck(pointer);
#endif

  printf("--> Trying to free a NULL address %p\n", pointer);

  BuddyFree(pointer);

  /* destroy thread resources */
  if(rc = BuddyDestroy())
    {
      printf("ERROR in BuddyDestroy: %d\n", rc);
    }

  return NULL;

}

static char usage[] =
    "Usage :\n"
    "\ttest_buddy <test_name>\n\n"
    "\twhere <test_name> is:\n"
    "\t\t1[mt] : init/malloc/free/integrity tests (mt: multithreaded test)\n"
    "\t\t2[mt] : performance test for malloc/free (mt: multithreaded test)\n"
    "\t\t3[mt] : alignement test (mt: multithreaded test)\n"
    "\t\t4[mt] : realloc test (mt: multithreaded test)\n"
    "\t\t5[mt] : calloc test (mt: multithreaded test)\n"
    "\t\t6[mt] : dynamic page allocation test (mt: multithreaded test)\n"
    "\t\t7[mt] : dynamic page alloc/free test (mt: multithreaded test)\n"
    "\t\t8[mt] : garbage collection stats (mt: multithreaded test)\n"
    "\t\t9[mt] : debug labels (mt: multithreaded test)\n"
    "\t\tA     : multithreaded alloc/free on shared memory segments\n"
    "\t\tB[mt] : memory corruption tests\n";

/* Multithread launch macro */
#define LAUNCH_THREADS( _function_ , _nb_threads_ ) do {\
\
              long i;\
              pthread_t threads[_nb_threads_];\
              for (i=0;i<_nb_threads_;i++){\
                pthread_create(&(threads[i]),&th_attr[i],_function_,(void*)i);\
              }\
              \
              for (i=0;i<_nb_threads_;i++){\
                pthread_join(threads[i],NULL);\
              }\
            } while(0)

int main(int argc, char **argv)
{

  pthread_attr_t th_attr[NB_THREADS];
  int th_index;

  SetNameFileLog("/dev/tty");
  SetNamePgm("test_buddy");

  for(th_index = 0; th_index < NB_THREADS; th_index++)
    {
      pthread_attr_init(&th_attr[th_index]);
/*    pthread_attr_setscope(&th_attr[th_index],PTHREAD_SCOPE_SYSTEM);*/
      pthread_attr_setdetachstate(&th_attr[th_index], PTHREAD_CREATE_JOINABLE);
    }

  if(argc <= 1)
    {
      printf("%s\n", usage);
      exit(1);
    }

  srand(time(NULL) + getpid());

  if(!strcmp(argv[1], "1"))
    TEST1(0);

  else if(!strcmp(argv[1], "2"))
    TEST2(0);

  else if(!strcmp(argv[1], "3"))
    TEST3(0);

  else if(!strcmp(argv[1], "4"))
    TEST4(0);

  else if(!strcmp(argv[1], "5"))
    TEST5(0);

  else if(!strcmp(argv[1], "6"))
    TEST6(0);

  else if(!strcmp(argv[1], "7"))
    TEST7(0);

  else if(!strcmp(argv[1], "8"))
    TEST8(0);

  else if(!strcmp(argv[1], "9"))
    TEST9(0);

  else if(!strcmp(argv[1], "B"))
    TESTB(0);

  else if(!strcmp(argv[1], "1mt"))
    LAUNCH_THREADS(TEST1, NB_THREADS);

  else if(!strcmp(argv[1], "2mt"))
    LAUNCH_THREADS(TEST2, NB_THREADS);

  else if(!strcmp(argv[1], "3mt"))
    LAUNCH_THREADS(TEST3, NB_THREADS);

  else if(!strcmp(argv[1], "4mt"))
    LAUNCH_THREADS(TEST4, NB_THREADS);

  else if(!strcmp(argv[1], "5mt"))
    LAUNCH_THREADS(TEST5, NB_THREADS);

  else if(!strcmp(argv[1], "6mt"))
    LAUNCH_THREADS(TEST6, NB_THREADS);

  else if(!strcmp(argv[1], "7mt"))
    LAUNCH_THREADS(TEST7, NB_THREADS);

  else if(!strcmp(argv[1], "8mt"))
    LAUNCH_THREADS(TEST8, NB_THREADS);

  else if(!strcmp(argv[1], "9mt"))
    LAUNCH_THREADS(TEST9, NB_THREADS);

  else if(!strcmp(argv[1], "A"))
    {
      int i;
      /* initialization of the test */
      for(i = 0; i < NB_ITEMA; i++)
        tab_alloc_testA[i] = NULL;

      LAUNCH_THREADS(TESTA, NB_THREADS);
    }

  else if(!strcmp(argv[1], "Bmt"))
    LAUNCH_THREADS(TESTB, NB_THREADS);

  else
    {
      printf("\n***** Unknown test: \"%s\" ******\n\n", argv[1]);
      printf("%s\n", usage);
      exit(1);
    }

  exit(0);

}<|MERGE_RESOLUTION|>--- conflicted
+++ resolved
@@ -1164,19 +1164,11 @@
   DisplayMemoryMap(stdout);
 #endif
   /* destroy thread resources */
-<<<<<<< HEAD
   if ( rc = BuddyDestroy() )
         printf("ERROR in BuddyDestroy: %d\n", rc );
   else
         printf("All resources released successfully\n");
   
-=======
-  if(rc = BuddyDestroy())
-    {
-      printf("ERROR in BuddyDestroy: %d\n", rc);
-    }
->>>>>>> 1058f3d4
-
   return NULL;
 
 }
