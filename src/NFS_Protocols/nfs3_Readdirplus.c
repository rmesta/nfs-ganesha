--- conflicted
+++ resolved
@@ -145,18 +145,6 @@
         component = COMPONENT_NFSPROTO;
       else
         component = COMPONENT_NFS_READDIR;
-      LogDebug(component, "REQUEST PROCESSING: Calling nfs3_Readdirplus handle: %s", str);
-    }
-
-  if(isDebug(COMPONENT_NFSPROTO) || isDebug(COMPONENT_NFS_READDIR))
-    {
-      char str[LEN_FH_STR];
-      log_components_t component;
-      sprint_fhandle3(str, &(parg->arg_readdirplus3.dir));
-      if(isDebug(COMPONENT_NFSPROTO))
-        component = COMPONENT_NFSPROTO;
-      else
-        component = COMPONENT_NFS_READDIR;
       LogDebug(component,
                "REQUEST PROCESSING: Calling nfs3_Readdirplus handle: %s", str);
     }
@@ -181,12 +169,8 @@
   //  estimated_num_entries *= 4;
   LogFullDebug(COMPONENT_NFS_READDIR,
                "nfs3_Readdirplus: dircount=%lu  maxcount=%lu  begin_cookie=%u  space_used=%lu  estimated_num_entries=%lu",
-<<<<<<< HEAD
                dircount, maxcount, begin_cookie,
                space_used, estimated_num_entries);
-=======
-                dircount, maxcount, begin_cookie, space_used, estimated_num_entries);
->>>>>>> 7fd5380b
 
   /* Is this a xattr FH ? */
   if(nfs3_Is_Fh_Xattr(&(parg->arg_readdirplus3.dir)))
@@ -301,11 +285,7 @@
     {
       LogFullDebug(COMPONENT_NFS_READDIR,
                    "Readdirplus3 -> Call to cache_inode_readdir( cookie=%d, asked=%lu ) -> num_entries = %u",
-<<<<<<< HEAD
                    cache_inode_cookie, asked_num_entries, num_entries);
-=======
-                    cache_inode_cookie, asked_num_entries, num_entries);
->>>>>>> 7fd5380b
 
       if(eod_met == END_OF_DIR)
         {
@@ -579,24 +559,12 @@
 		  + 4*delta; /* size of "." and ".." filenames in reply */
 	      }
 
-<<<<<<< HEAD
-              /* LogFullDebug(COMPONENT_NFS_READDIR,
-                              "==============> i=%d sizeof(entryplus3)=%d needed=%d space_used=%d maxcount=%d num_entries=%d asked_num_entries=%d",
-                              i, sizeof( entryplus3 ), needed, space_used, maxcount, num_entries, asked_num_entries ) ; */
-=======
->>>>>>> 7fd5380b
               if((space_used += needed) > maxcount)
                 {
 		  /* If delta != 0, then we already added "." or ".." to the reply. */
                   if(i == delta && delta == 0)
                     {
-<<<<<<< HEAD
-                      /*
-                       * Not enough room to make even a single reply
-                       */
-=======
                       /* Not enough room to make even a single reply */
->>>>>>> 7fd5380b
                       Mem_Free((char *)dirent_array);
                       Mem_Free((char *)cookie_array);
                       Mem_Free((char *)entry_name_array);
@@ -635,15 +603,10 @@
                             FSAL_MAX_NAME_LEN);
               RES_READDIRPLUS_REPLY.entries[i].name = entry_name_array[i];
 
-<<<<<<< HEAD
               LogFullDebug(COMPONENT_NFS_READDIR,
                            "Readdirplus3 -> i=%u num_entries=%u delta=%u num_entries + delta - 1=%u end_cookie=%u",
                            i, num_entries, delta, num_entries + delta - 1,
                            end_cookie);
-=======
-              LogFullDebug(COMPONENT_NFS_READDIR, "Readdirplus3 -> i=%u num_entries=%u delta=%u num_entries + delta - 1=%u end_cookie=%u",
-                           i, num_entries, delta, num_entries + delta - 1, end_cookie);
->>>>>>> 7fd5380b
               if(i != num_entries + delta - 1)
                 RES_READDIRPLUS_REPLY.entries[i].cookie = cookie_array[i + 1 - delta] + 2;
               else
